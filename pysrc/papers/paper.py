import logging

from bokeh.embed import components

from pysrc.papers.analyzer import KeyPaperAnalyzer
from pysrc.papers.config import PubtrendsConfig
from pysrc.papers.db.loaders import Loaders
from pysrc.papers.plot.plotter import Plotter
<<<<<<< HEAD
from pysrc.papers.utils import trim, build_corpus

logger = logging.getLogger(__name__)
=======
from pysrc.papers.utils import (
    trim, build_corpus, MAX_TITLE_LENGTH)
>>>>>>> 5f8bac46

PUBTRENDS_CONFIG = PubtrendsConfig(test=False)

def get_top_papers_id_title(papers, df, key, n=50):
    citing_papers = map(lambda v: (df[df['id'] == v], df[df['id'] == v][key].values[0]), list(papers))
    return [(el[0]['id'].values[0], el[0]['title'].values[0])
            for el in sorted(citing_papers, key=lambda x: x[1], reverse=True)[:n]]


def prepare_paper_data(data, source, pid):
    loader, url_prefix = Loaders.get_loader_and_url_prefix(source, PUBTRENDS_CONFIG)
    analyzer = KeyPaperAnalyzer(loader, PUBTRENDS_CONFIG)
    analyzer.init(data)

    plotter = Plotter()

    # Extract data for the current paper
    sel = analyzer.df[analyzer.df['id'] == pid]
    title = sel['title'].values[0]
    authors = sel['authors'].values[0]
    journal = sel['journal'].values[0]
    year = sel['year'].values[0]
    topic = sel['comp'].values[0] + 1
    doi = str(sel['doi'].values[0])
    mesh = str(sel['mesh'].values[0])
    keywords = str(sel['keywords'].values[0])
    if doi == 'None' or doi == 'nan':
        doi = ''

    # Estimate related topics for the paper
    if analyzer.similarity_graph.nodes() and analyzer.similarity_graph.has_node(pid):
        related_topics = {}
        for v in analyzer.similarity_graph[pid]:
            c = analyzer.df[analyzer.df['id'] == v]['comp'].values[0]
            if c in related_topics:
                related_topics[c] += 1
            else:
                related_topics[c] = 1
        related_topics = map(
            lambda el: (', '.join(
                [w[0] for w in analyzer.df_kwd[analyzer.df_kwd['comp'] == el[0]]['kwd'].values[0][:10]]
            ), el[1]),
            sorted(related_topics.items(), key=lambda el: el[1], reverse=True)
        )
    else:
        related_topics = None

    # Determine top references (papers that are cited by current),
    # citations (papers that cite current), and co-citations
    # Citations graph is limited by only the nodes in pub_df, so not all the nodes might present
    if analyzer.citations_graph.has_node(pid):
        top_references = get_top_papers_id_title(analyzer.citations_graph.successors(pid), analyzer.df, key='pagerank')
        top_citations = get_top_papers_id_title(analyzer.citations_graph.predecessors(pid), analyzer.df, key='pagerank')
    else:
        top_references = top_citations = []

    if analyzer.similarity_graph.nodes() and analyzer.similarity_graph.has_node(pid):
        related_papers = map(
            lambda v: (analyzer.df[analyzer.df['id'] == v]['id'].values[0],
                       analyzer.df[analyzer.df['id'] == v]['title'].values[0],
                       analyzer.similarity_graph.edges[pid, v]['similarity']),
            list(analyzer.similarity_graph[pid])
        )
        related_papers = [[pid, trim(title, MAX_TITLE_LENGTH), url_prefix + pid, f'{similarity:.3f}']
                          for pid, title, similarity in sorted(related_papers, key=lambda x: x[2], reverse=True)[:50]]
    else:
        related_papers = None

    result = {
        'title': title,
        'trimmed_title': trim(title, MAX_TITLE_LENGTH),
        'authors': authors,
        'journal': journal,
        'year': year,
        'topic': topic,
        'doi': doi,
        'mesh': mesh,
        'keywords': keywords,
        'url': url_prefix + pid,
        'source': source,
        'citation_dynamics': [components(plotter.article_citation_dynamics(analyzer.df, str(pid)))],
    }
    if related_papers:
        result['related_papers'] = related_papers
    if related_topics:
        result['related_topics'] = related_topics

    abstract = sel['abstract'].values[0]
    if abstract != '':
        result['abstract'] = abstract

    if len(top_references) > 0:
        result['citing_papers'] = [(pid, trim(title, MAX_TITLE_LENGTH), url_prefix + pid)
                                   for pid, title in top_references]

    if len(top_citations) > 0:
        result['cited_papers'] = [(pid, trim(title, MAX_TITLE_LENGTH), url_prefix + pid)
                                  for pid, title in top_citations]

    return result


def prepare_papers_data(data, source, comp=None, word=None, author=None, journal=None, papers_list=None):
    loader, url_prefix = Loaders.get_loader_and_url_prefix(source, PUBTRENDS_CONFIG)
    analyzer = KeyPaperAnalyzer(loader, PUBTRENDS_CONFIG)
    analyzer.init(data)

    df = analyzer.df.copy()
    # Filter by component
    if comp is not None:
        df = df.loc[df['comp'].astype(int) == comp]
    # Filter by word
    if word is not None:
        corpus = build_corpus(df)
        df = df.loc[[word.lower() in text for text in corpus]]
    # Filter by author
    if author is not None:
        # Check if string was trimmed
        if author.endswith('...'):
            author = author[:-3]
            df = df.loc[[any([a.startswith(author) for a in authors]) for authors in df['authors']]]
        else:
            df = df.loc[[author in authors for authors in df['authors']]]

    # Filter by journal
    if journal is not None:
        # Check if string was trimmed
        if journal.endswith('...'):
            journal = journal[:-3]
            df = df.loc[[j.startswith(journal) for j in df['journal']]]
        else:
            df = df.loc[df['journal'] == journal]

    if papers_list == 'top':
        df = df.loc[[pid in analyzer.top_cited_papers for pid in df['id']]]
    if papers_list == 'year':
        df = df.loc[[pid in analyzer.max_gain_papers for pid in df['id']]]
    if papers_list == 'hot':
        df = df.loc[[pid in analyzer.max_rel_gain_papers for pid in df['id']]]

    result = []
    for _, row in df.iterrows():
        pid, title, authors, journal, year, total, doi, topic = \
            row['id'], row['title'], row['authors'], row['journal'], \
            row['year'], row['total'], str(row['doi']), row['comp'] + 1
        if doi == 'None' or doi == 'nan':
            doi = ''
        # Don't trim or cut anything here, because this information can be exported
        result.append((pid, title, authors, url_prefix + pid, journal, year, total, doi, topic))

    # Return list sorted by year
    return sorted(result, key=lambda t: t[5], reverse=True)<|MERGE_RESOLUTION|>--- conflicted
+++ resolved
@@ -1,19 +1,11 @@
-import logging
-
 from bokeh.embed import components
 
 from pysrc.papers.analyzer import KeyPaperAnalyzer
 from pysrc.papers.config import PubtrendsConfig
 from pysrc.papers.db.loaders import Loaders
 from pysrc.papers.plot.plotter import Plotter
-<<<<<<< HEAD
-from pysrc.papers.utils import trim, build_corpus
-
-logger = logging.getLogger(__name__)
-=======
 from pysrc.papers.utils import (
     trim, build_corpus, MAX_TITLE_LENGTH)
->>>>>>> 5f8bac46
 
 PUBTRENDS_CONFIG = PubtrendsConfig(test=False)
 
