--- conflicted
+++ resolved
@@ -237,7 +237,7 @@
             return render_template('paper.html', **prepare_paper_data(data, source, pid),
                                    version=VERSION)
         logger.error(f'/paper error jobid {log_request(request)}')
-        return render_template_string("Out-of-date search, please search again..."), 400
+        return render_template_string(SOMETHING_WENT_WRONG), 400
     else:
         logger.error(f'/paper error wrong request {log_request(request)}')
         return render_template_string(SOMETHING_WENT_WRONG), 400
@@ -392,18 +392,16 @@
         if random.choice(sources) == 'ss':
             search_example_source = 'Semantic Scholar'
             search_example_terms = random.choice(PUBTRENDS_CONFIG.ss_search_example_terms)
-<<<<<<< HEAD
-=======
     if PUBTRENDS_CONFIG.min_search_words > 1:
         min_words_message = f'Minimum {PUBTRENDS_CONFIG.min_search_words} words per query. '
     else:
         min_words_message = ''
->>>>>>> e7956d7e
 
     return render_template('main.html',
                            version=VERSION,
                            limits=PUBTRENDS_CONFIG.show_max_articles_options,
                            default_limit=PUBTRENDS_CONFIG.show_max_articles_default_value,
+                           min_words_message=min_words_message,
                            pm_enabled=PUBTRENDS_CONFIG.pm_enabled,
                            ss_enabled=PUBTRENDS_CONFIG.ss_enabled,
                            search_example_source=search_example_source,
