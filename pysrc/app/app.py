import hashlib
import html
import json
import logging
import os
import random
import re
from threading import Lock
from urllib.parse import quote

import flask_admin
from celery.result import AsyncResult
from flask import Flask, url_for, redirect, render_template, request, abort, render_template_string
from flask_admin import helpers as admin_helpers, expose, BaseView
from flask_security import Security, SQLAlchemyUserDatastore, \
    UserMixin, RoleMixin, current_user
from flask_security.utils import hash_password
from flask_sqlalchemy import SQLAlchemy

from pysrc.celery.tasks import celery, find_paper_async, analyze_search_terms, analyze_id_list, get_analyzer
from pysrc.celery.tasks_cache import get_or_cancel_task
from pysrc.papers.config import PubtrendsConfig
from pysrc.papers.paper import prepare_review_data, prepare_paper_data, prepare_papers_data, get_loader_and_url_prefix
from pysrc.papers.plot_preprocessor import PlotPreprocessor
from pysrc.papers.plotter import Plotter
from pysrc.papers.stats import prepare_stats_data
from pysrc.papers.utils import zoom_name, PAPER_ANALYSIS, ZOOM_IN_TITLE, PAPER_ANALYSIS_TITLE, trim, ZOOM_OUT_TITLE
from pysrc.papers.version import VERSION

PUBTRENDS_CONFIG = PubtrendsConfig(test=False)

MAX_QUERY_LENGTH = 60

app = Flask(__name__)

#####################
# Configure logging #
#####################

# Deployment and development
LOG_PATHS = ['/logs', os.path.expanduser('~/.pubtrends/logs')]
for p in LOG_PATHS:
    if os.path.isdir(p):
        logfile = os.path.join(p, 'pubtrends.log')
        break
else:
    raise RuntimeError('Failed to configure main log file')

logging.basicConfig(filename=logfile,
                    filemode='a',
                    format='[%(asctime)s,%(msecs)03d: %(levelname)s/%(name)s] %(message)s',
                    datefmt='%Y-%m-%d %H:%M:%S',
                    level=logging.INFO)

# Check to see if our Flask application is being run directly or through Gunicorn,
# and then set your Flask application log level the same as Gunicorn’s.
if __name__ != '__main__':
    gunicorn_logger = logging.getLogger('gunicorn.error')
    app.logger.setLevel(gunicorn_logger.level)

logger = app.logger


def log_request(r):
    return f'addr:{r.remote_addr} args:{json.dumps(r.args)}'


@app.route('/status')
def status():
    jobid = request.values.get('jobid')
    if jobid:
        job = get_or_cancel_task(jobid)
        if job is None:
            return json.dumps({
                'state': 'FAILURE',
                'message': f'Unknown task id {jobid}'
            })
        job_state, job_result = job.state, job.result
        if job_state == 'PROGRESS':
            return json.dumps({
                'state': job_state,
                'log': job_result['log'],
                'progress': int(100.0 * job_result['current'] / job_result['total'])
            })
        elif job_state == 'SUCCESS':
            return json.dumps({
                'state': job_state,
                'progress': 100
            })
        elif job_state == 'FAILURE':
            return json.dumps({
                'state': job_state,
                'message': html.unescape(str(job_result).replace('\\n', '\n').replace('\\t', '\t')[2:-2])
            })
        elif job_state == 'STARTED':
            return json.dumps({
                'state': job_state,
                'message': 'Task is starting, please wait...'
            })
        elif job_state == 'PENDING':
            return json.dumps({
                'state': job_state,
                'message': 'Task is in queue, please wait...'
            })
        else:
            return json.dumps({
                'state': 'FAILURE',
                'message': f'Illegal task state {job_state}'
            })
    # no jobid
    return json.dumps({
        'state': 'FAILURE',
        'message': f'No task id'
    })


@app.route('/result')
def result():
    jobid = request.args.get('jobid')
    query = request.args.get('query')
    source = request.args.get('source')
    limit = request.args.get('limit')
    sort = request.args.get('sort')
    if jobid and query and source and limit is not None and sort is not None:
        job = AsyncResult(jobid, app=celery)
        if job and job.state == 'SUCCESS':
            data, _, log = job.result
            logger.info(f'/result success {log_request(request)}')
            return render_template('result.html',
                                   query=trim(query, MAX_QUERY_LENGTH),
                                   source=source,
                                   limit=limit,
                                   sort=sort,
                                   version=VERSION,
                                   log=log,
                                   **data)
        logger.info(f'/result No job or out-of-date job, restart it {log_request(request)}')
<<<<<<< HEAD
        return search_terms_(request.args)
    else:
        logger.error(f'/result error {log_request(request)}')
        return render_template_string("Something went wrong..."), 400


@app.route('/review')
def review():
    jobid = request.args.get('jobid')
    query = request.args.get('query')
    source = request.args.get('source')
    limit = request.args.get('limit')
    sort = request.args.get('sort')
    num_papers = request.args.get('papers_number')
    num_sents = request.args.get('sents_number')
    if jobid:
        job = AsyncResult(jobid, app=celery)
        if job and job.state == 'SUCCESS':
            _, data, _ = job.result
            review_res = prepare_review_data(data, source, num_papers, num_sents)
            export_name = re.sub('_{2,}', '_', re.sub('["\':,. ]', '_', f'{query}_review'.lower().strip('_')))
            return render_template('review.html',
                                   query=trim(query, MAX_QUERY_LENGTH),
                                   source=source,
                                   limit=limit,
                                   sort=sort,
                                   version=VERSION,
                                   review_array=review_res,
                                   export_name=export_name,
                                   **data)
        # No job or out-of-date job, restart it
=======
>>>>>>> 5f17e202
        return search_terms_(request.args)
    else:
        logger.error(f'/result error {log_request(request)}')
        return render_template_string("Something went wrong..."), 400

@app.route('/process')
def process():
    if len(request.args) > 0:
        jobid = request.values.get('jobid')

        if not jobid:
            return render_template_string("Something went wrong...")

        query = request.args.get('query')
        analysis_type = request.values.get('analysis_type')
        source = request.values.get('source')
        key = request.args.get('key')
        value = request.args.get('value')
        id = request.args.get('id')

        if key and value:
            logger.info(f'/process key:value search {log_request(request)}')
            query = f'Paper {key}: {value}'
            return render_template('process.html',
                                   redirect_args={'query': quote(query), 'source': source, 'jobid': jobid,
                                                  'limit': '', 'sort': ''},
                                   query=trim(query, MAX_QUERY_LENGTH), source=source,
                                   redirect_page="process_paper",  # redirect in case of success
                                   jobid=jobid, version=VERSION)

        elif analysis_type in [ZOOM_IN_TITLE, ZOOM_OUT_TITLE]:
            logger.info(f'/process zoom processing {log_request(request)}')
            return render_template('process.html',
                                   redirect_args={'query': quote(query), 'source': source, 'jobid': jobid,
                                                  'limit': analysis_type, 'sort': ''},
                                   query=trim(query, MAX_QUERY_LENGTH), source=source, limit=analysis_type, sort='',
                                   redirect_page="result",  # redirect in case of success
                                   jobid=jobid, version=VERSION)

        elif analysis_type == PAPER_ANALYSIS_TITLE:
            logger.info(f'/process paper analysis {log_request(request)}')
            return render_template('process.html',
                                   redirect_args={'source': source, 'jobid': jobid, 'id': id,
                                                  'limit': '', 'sort': ''},
                                   query=trim(query, MAX_QUERY_LENGTH), source=source,
                                   redirect_page="paper",  # redirect in case of success
                                   jobid=jobid, version=VERSION)
        elif query:
            logger.info(f'/process regular search {log_request(request)}')
            limit = request.args.get('limit')
            sort = request.args.get('sort')
            return render_template('process.html',
                                   redirect_args={
                                       'query': quote(query), 'source': source,
                                       'limit': limit, 'sort': sort,
                                       'jobid': jobid
                                   },
                                   query=trim(query, MAX_QUERY_LENGTH), source=source,
                                   limit=limit, sort=sort,
                                   redirect_page="result",  # redirect in case of success
                                   jobid=jobid, version=VERSION)
    logger.error(f'/process error {log_request(request)}')
    return render_template_string("Something went wrong..."), 400


@app.route('/process_paper')
def process_paper():
    jobid = request.values.get('jobid')
    source = request.values.get('source')
    query = request.values.get('query')
    if jobid:
        job = get_or_cancel_task(jobid)
        if job and job.state == 'SUCCESS':
            id_list = job.result
            logger.info(f'/process_paper single paper analysis {log_request(request)}')
            job = analyze_id_list.delay(source, id_list=id_list, zoom=PAPER_ANALYSIS, query=query)
            return redirect(url_for('.process', query=query, analysis_type=PAPER_ANALYSIS_TITLE,
                                    id=id_list[0], source=source, jobid=job.id))


@app.route('/paper')
def paper():
    jobid = request.values.get('jobid')
    source = request.args.get('source')
    pid = request.args.get('id')
    if jobid:
        job = AsyncResult(jobid, app=celery)
        if job and job.state == 'SUCCESS':
            _, data, _ = job.result
            logger.info(f'/paper success {log_request(request)}')
            return render_template('paper.html', **prepare_paper_data(data, source, pid),
                                   version=VERSION)

    logger.error(f'/paper error {log_request(request)}')
    return render_template_string("Something went wrong..."), 400


@app.route('/graph')
def graph():
    jobid = request.values.get('jobid')
    query = request.args.get('query')
    source = request.args.get('source')
    limit = request.args.get('limit')
    sort = request.args.get('sort')
    graph_type = request.args.get('type')
    if jobid:
        job = AsyncResult(jobid, app=celery)
        if job and job.state == 'SUCCESS':
            _, data, _ = job.result
            loader, url_prefix = get_loader_and_url_prefix(source, PUBTRENDS_CONFIG)
            analyzer = get_analyzer(loader, PUBTRENDS_CONFIG)
            analyzer.init(data)
            min_year, max_year = int(analyzer.df['year'].min()), int(analyzer.df['year'].max())
            topics_tags = {comp: ', '.join(
                [w[0] for w in analyzer.df_kwd[analyzer.df_kwd['comp'] == comp]['kwd'].values[0][:10]]
            ) for comp in sorted(set(analyzer.df['comp']))}
            if graph_type == "citations":
                graph_cs = PlotPreprocessor.dump_citations_graph_cytoscape(analyzer.df, analyzer.citations_graph)
                logger.info(f'/graph success citations {log_request(request)}')
                return render_template(
                    'graph.html',
                    version=VERSION,
                    source=source,
                    query=trim(query, MAX_QUERY_LENGTH),
                    limit=limit,
                    sort=sort,
                    citation_graph="true",
                    min_year=min_year,
                    max_year=max_year,
                    topic_other=analyzer.comp_other or -1,
                    topics_palette_json=json.dumps(Plotter.topics_palette(analyzer.df)),
                    topics_description_json=json.dumps(topics_tags),
                    graph_cytoscape_json=json.dumps(graph_cs)
                )
            else:
                graph_cs = PlotPreprocessor.dump_structure_graph_cytoscape(analyzer.df, analyzer.structure_graph)
                logger.info(f'/graph success structure {log_request(request)}')
                return render_template(
                    'graph.html',
                    version=VERSION,
                    source=source,
                    query=trim(query, MAX_QUERY_LENGTH),
                    limit=limit,
                    sort=sort,
                    citation_graph="false",
                    min_year=min_year,
                    max_year=max_year,
                    topic_other=analyzer.comp_other or -1,
                    topics_palette_json=json.dumps(Plotter.topics_palette(analyzer.df)),
                    topics_description_json=json.dumps(topics_tags),
                    graph_cytoscape_json=json.dumps(graph_cs)
                )
    logger.error(f'/graph error {log_request(request)}')
    return render_template_string("Something went wrong..."), 400


@app.route('/papers')
def show_ids():
    jobid = request.values.get('jobid')
    query = request.args.get('query')
    source = request.args.get('source')  # Pubmed or Semantic Scholar
    limit = request.args.get('limit')
    sort = request.args.get('sort')
    search_string = ''
    comp = request.args.get('comp')
    if comp is not None:
        search_string += f'topic: {comp}'
        comp = int(comp) - 1  # Component was exposed so it was 1-based

    word = request.args.get('word')
    if word is not None:
        search_string += f'word: {word}'

    author = request.args.get('author')
    if author is not None:
        search_string += f'author: {author}'

    journal = request.args.get('journal')
    if journal is not None:
        search_string += f'journal: {journal}'

    papers_list = request.args.get('papers_list')
    if papers_list == 'top':
        search_string += f'Top Papers'
    if papers_list == 'year':
        search_string += f'Papers of the Year'
    if papers_list == 'hot':
        search_string += f'Hot Papers'

    if jobid:
        job = AsyncResult(jobid, app=celery)
        if job and job.state == 'SUCCESS':
            _, data, _ = job.result
            logger.info(f'/papers success {log_request(request)}')
            export_name = re.sub('_{2,}', '_', re.sub('["\':,. ]', '_', f'{query}_{search_string}'.lower().strip('_')))
            return render_template('papers.html',
                                   version=VERSION,
                                   source=source,
                                   query=trim(query, MAX_QUERY_LENGTH),
                                   search_string=search_string,
                                   limit=limit,
                                   sort=sort,
                                   export_name=export_name,
                                   papers=prepare_papers_data(data, source, comp, word, author, journal, papers_list))
    logger.error(f'/papers error {log_request(request)}')
    return render_template_string(f"Request does not contain necessary params: {request}"), 400


@app.route('/cancel')
def cancel():
    if len(request.args) > 0:
        jobid = request.values.get('jobid')
        if jobid:
            celery.control.revoke(jobid, terminate=True)
            return json.dumps({
                'state': 'CANCELLED',
                'message': f'Successfully cancelled task {jobid}'
            })
        else:
            return json.dumps({
                'state': 'FAILURE',
                'message': f'Failed to cancel task {jobid}'
            })
    return json.dumps({
        'state': 'FAILURE',
        'message': f'Unknown task id'
    })


# Index page
@app.route('/')
def index():
    logger.info(f'/ {log_request(request)}')

    search_example_source = ''
    search_example_terms = ''
    sources = []
    if PUBTRENDS_CONFIG.pm_enabled:
        sources.append('pm')
    if PUBTRENDS_CONFIG.ss_enabled:
        sources.append('ss')
    if len(sources):
        if random.choice(sources) == 'pm':
            search_example_source = 'Pubmed'
            search_example_terms = random.choice(PUBTRENDS_CONFIG.pm_search_example_terms)
        if random.choice(sources) == 'ss':
            search_example_source = 'Semantic Scholar'
            search_example_terms = random.choice(PUBTRENDS_CONFIG.ss_search_example_terms)

    return render_template('main.html',
                           version=VERSION,
                           limits=PUBTRENDS_CONFIG.show_max_articles_options,
                           default_limit=PUBTRENDS_CONFIG.show_max_articles_default_value,
                           pm_enabled=PUBTRENDS_CONFIG.pm_enabled,
                           ss_enabled=PUBTRENDS_CONFIG.ss_enabled,
                           search_example_source=search_example_source,
                           search_example_terms=search_example_terms,
                           search_example_terms_hash=hashlib.sha1(search_example_terms.encode('utf-8')).hexdigest())


@app.route('/search_terms', methods=['POST'])
def search_terms():
    return search_terms_(request.form)


def search_terms_(data):
    query = data.get('query')  # Original search query
    source = data.get('source')  # Pubmed or Semantic Scholar
    sort = data.get('sort')  # Sort order
    limit = data.get('limit')  # Limit
    jobid = data.get('jobid')
    if query and source and sort and limit:
        if not jobid:
            logger.info(f'/search_terms {log_request(request)}')
            job = analyze_search_terms.delay(source, query=query, limit=limit, sort=sort)
            jobid = job.id
        else:
            logger.info(f'/search_terms with fixed jobid {log_request(request)}')
            analyze_search_terms.apply_async(args=[source, query, sort, limit], task_id=jobid)
        return redirect(url_for('.process', query=query, source=source, limit=limit, sort=sort, jobid=jobid))
    logger.error(f'/search_terms error {log_request(request)}')
    return render_template_string(f"Request does not contain necessary params: {request}"), 400


@app.route('/search_paper', methods=['POST'])
def search_paper():
    logger.info('/search_paper')
    source = request.form.get('source')  # Pubmed or Semantic Scholar

    if source and 'key' in request.form and 'value' in request.form:
        logger.info(f'/search_paper {log_request(request)}')
        key = request.form.get('key')
        value = request.form.get('value')
        job = find_paper_async.delay(source, key, value)
        return redirect(url_for('.process', source=source, key=key, value=value, jobid=job.id))
    logger.error(f'/search_paper error {log_request(request)}')
    return render_template_string(f"Request does not contain necessary params: {request}"), 400


@app.route('/process_ids', methods=['POST'])
def process_ids():
    source = request.form.get('source')  # Pubmed or Semantic Scholar
    query = request.form.get('query')  # Original search query

    if source and query and 'id_list' in request.form:
        id_list = request.form.get('id_list').split(',')
        zoom = request.form.get('zoom')
        analysis_type = zoom_name(zoom)
        job = analyze_id_list.delay(source, id_list=id_list, zoom=int(zoom), query=query)
        logger.info(f'/process_ids {log_request(request)}')
        return redirect(url_for('.process', query=query, analysis_type=analysis_type, source=source, jobid=job.id))
    logger.error(f'/process_ids error {log_request(request)}')
    return render_template_string(f"Request does not contain necessary params: {request}"), 400


#######################
# Admin functionality #
#######################

# Configure flask-admin and flask-sqlalchemy
app.config.from_pyfile('config.py')

# Deployment and development
DATABASE_PATHS = ['/database', os.path.expanduser('~/.pubtrends/database')]
for p in DATABASE_PATHS:
    if os.path.isdir(p):
        DATABASE_PATH = os.path.join(p, app.config['DATABASE_FILE'])
        break
else:
    raise RuntimeError('Failed to configure service db path')

app.config['SQLALCHEMY_DATABASE_URI'] = 'sqlite:///' + DATABASE_PATH
db = SQLAlchemy(app)

# Define models
roles_users = db.Table(
    'roles_users',
    db.Column('user_id', db.Integer(), db.ForeignKey('user.id')),
    db.Column('role_id', db.Integer(), db.ForeignKey('role.id'))
)


class Role(db.Model, RoleMixin):
    id = db.Column(db.Integer(), primary_key=True)
    name = db.Column(db.String(80), unique=True)
    description = db.Column(db.String(255))

    def __str__(self):
        return self.name


class User(db.Model, UserMixin):
    id = db.Column(db.Integer, primary_key=True)
    first_name = db.Column(db.String(255))
    last_name = db.Column(db.String(255))
    email = db.Column(db.String(255), unique=True)
    password = db.Column(db.String(255))
    active = db.Column(db.Boolean())
    confirmed_at = db.Column(db.DateTime())
    roles = db.relationship('Role', secondary=roles_users,
                            backref=db.backref('users', lazy='dynamic'))
<<<<<<< HEAD

    def __str__(self):
        return self.email


# Setup Flask-Security
user_datastore = SQLAlchemyUserDatastore(db, User, Role)
security = Security(app, user_datastore)

=======

    def __str__(self):
        return self.email


# Setup Flask-Security
user_datastore = SQLAlchemyUserDatastore(db, User, Role)
security = Security(app, user_datastore)

>>>>>>> 5f17e202

class AdminStatsView(BaseView):
    @expose('/')
    def index(self):
        stats_data = prepare_stats_data(logfile)
        return self.render('admin/stats.html', version=VERSION, **stats_data)

    def is_accessible(self):
        return current_user.is_active and current_user.is_authenticated and current_user.has_role('admin')

    def _handle_view(self, name, **kwargs):
        """
        Override builtin _handle_view in order to redirect users when a view is not accessible.
        """
        if not self.is_accessible():
            if current_user.is_authenticated:
                # permission denied
                abort(403)
            else:
                # login
                return redirect(url_for('security.login', next=request.url))


# Create admin
admin = flask_admin.Admin(
    app,
    'Pubtrends',
    base_template='master.html',
    template_mode='bootstrap3',
)

# Show only stats view
admin.add_view(AdminStatsView(name='Statistics', endpoint='stats'))


# define a context processor for merging flask-admin's template context into the
# flask-security views.
@security.context_processor
def security_context_processor():
    return dict(
        admin_base_template=admin.base_template,
        admin_view=admin.index_view,
        h=admin_helpers,
        get_url=url_for
    )


def build_users_db():
    """
    Populate a small db with some example entries.
    """
    db.drop_all()
    db.create_all()

    with app.app_context():
        user_role = Role(name='user')
        admin_role = Role(name='admin')
        db.session.add(user_role)
        db.session.add(admin_role)
        db.session.commit()

        user_datastore.create_user(
            first_name='Admin',
            email='admin',
            password=hash_password(PUBTRENDS_CONFIG.admin_password),
            roles=[user_role, admin_role]
        )
        db.session.commit()
    return


def get_app():
    return app


# Build a sample db on the fly, if one does not exist yet.
DB_LOCK = Lock()

DB_LOCK.acquire()
if not os.path.exists(DATABASE_PATH):
    build_users_db()
DB_LOCK.release()


# With debug=True, Flask server will auto-reload on changes
if __name__ == '__main__':
    app.run(host='0.0.0.0', debug=True, extra_files=['templates/'])<|MERGE_RESOLUTION|>--- conflicted
+++ resolved
@@ -135,7 +135,6 @@
                                    log=log,
                                    **data)
         logger.info(f'/result No job or out-of-date job, restart it {log_request(request)}')
-<<<<<<< HEAD
         return search_terms_(request.args)
     else:
         logger.error(f'/result error {log_request(request)}')
@@ -167,8 +166,6 @@
                                    export_name=export_name,
                                    **data)
         # No job or out-of-date job, restart it
-=======
->>>>>>> 5f17e202
         return search_terms_(request.args)
     else:
         logger.error(f'/result error {log_request(request)}')
@@ -530,7 +527,6 @@
     confirmed_at = db.Column(db.DateTime())
     roles = db.relationship('Role', secondary=roles_users,
                             backref=db.backref('users', lazy='dynamic'))
-<<<<<<< HEAD
 
     def __str__(self):
         return self.email
@@ -540,17 +536,6 @@
 user_datastore = SQLAlchemyUserDatastore(db, User, Role)
 security = Security(app, user_datastore)
 
-=======
-
-    def __str__(self):
-        return self.email
-
-
-# Setup Flask-Security
-user_datastore = SQLAlchemyUserDatastore(db, User, Role)
-security = Security(app, user_datastore)
-
->>>>>>> 5f17e202
 
 class AdminStatsView(BaseView):
     @expose('/')
