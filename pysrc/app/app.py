import html
import html
import json
import logging
import os
import random
import re
from threading import Lock
from urllib.parse import quote

import flask_admin
from celery.result import AsyncResult
from flask import Flask, url_for, redirect, render_template, request, abort, render_template_string
from flask_admin import helpers as admin_helpers, expose, BaseView
from flask_security import Security, SQLAlchemyUserDatastore, \
    UserMixin, RoleMixin, current_user
from flask_security.utils import hash_password
from flask_sqlalchemy import SQLAlchemy

from pysrc.app.admin.feedback import prepare_feedback_data
from pysrc.app.admin.stats import prepare_stats_data
from pysrc.celery.tasks import celery, find_paper_async, analyze_search_terms, analyze_id_list
from pysrc.celery.tasks_cache import get_or_cancel_task
from pysrc.papers.analyzer import KeyPaperAnalyzer
from pysrc.papers.config import PubtrendsConfig
from pysrc.papers.db.loaders import Loaders
from pysrc.papers.db.search_error import SearchError
from pysrc.papers.paper import prepare_paper_data, prepare_papers_data
from pysrc.papers.plot.plot_preprocessor import PlotPreprocessor
from pysrc.papers.plot.plotter import Plotter
<<<<<<< HEAD
from pysrc.papers.review import prepare_review_data
from pysrc.papers.stats import prepare_stats_data
=======
>>>>>>> 4b16d497
from pysrc.papers.utils import zoom_name, PAPER_ANALYSIS, ZOOM_IN_TITLE, PAPER_ANALYSIS_TITLE, trim, ZOOM_OUT_TITLE
from pysrc.version import VERSION

PUBTRENDS_CONFIG = PubtrendsConfig(test=False)

MAX_QUERY_LENGTH = 60

SOMETHING_WENT_WRONG = 'Something went wrong, please <a href="/">rerun</a> your search.'

app = Flask(__name__)

#####################
# Configure logging #
#####################

# Deployment and development
LOG_PATHS = ['/logs', os.path.expanduser('~/.pubtrends/logs')]
for p in LOG_PATHS:
    if os.path.isdir(p):
        logfile = os.path.join(p, 'pubtrends.log')
        break
else:
    raise RuntimeError('Failed to configure main log file')

logging.basicConfig(filename=logfile,
                    filemode='a',
                    format='[%(asctime)s,%(msecs)03d: %(levelname)s/%(name)s] %(message)s',
                    datefmt='%Y-%m-%d %H:%M:%S',
                    level=logging.INFO)

# Check to see if our Flask application is being run directly or through Gunicorn,
# and then set your Flask application log level the same as Gunicorn’s.
if __name__ != '__main__':
    gunicorn_logger = logging.getLogger('gunicorn.error')
    app.logger.setLevel(gunicorn_logger.level)

logger = app.logger


def log_request(r):
    return f'addr:{r.remote_addr} args:{json.dumps(r.args)}'


@app.route('/status')
def status():
    jobid = request.values.get('jobid')
    if jobid:
        job = get_or_cancel_task(jobid)
        if job is None:
            return json.dumps({
                'state': 'FAILURE',
                'message': f'Unknown task id {jobid}'
            })
        job_state, job_result = job.state, job.result
        if job_state == 'PROGRESS':
            return json.dumps({
                'state': job_state,
                'log': job_result['log'],
                'progress': int(100.0 * job_result['current'] / job_result['total'])
            })
        elif job_state == 'SUCCESS':
            return json.dumps({
                'state': job_state,
                'progress': 100
            })
        elif job_state == 'FAILURE':
            return json.dumps({
                'state': job_state,
                'message': html.escape(str(job_result).replace('\\n', '\n').replace('\\t', '\t')),
                'search_error': isinstance(job_result, SearchError)
            })
        elif job_state == 'STARTED':
            return json.dumps({
                'state': job_state,
                'message': 'Task is starting, please wait...'
            })
        elif job_state == 'PENDING':
            return json.dumps({
                'state': job_state,
                'message': 'Task is in queue, please wait...'
            })
        else:
            return json.dumps({
                'state': 'FAILURE',
                'message': f'Illegal task state {job_state}'
            })
    # no jobid
    return json.dumps({
        'state': 'FAILURE',
        'message': 'No task id'
    })


@app.route('/result')
def result():
    jobid = request.args.get('jobid')
    query = html.unescape(request.args.get('query'))
    source = request.args.get('source')
    limit = request.args.get('limit')
    sort = request.args.get('sort')
    if jobid and query and source and limit is not None and sort is not None:
        job = AsyncResult(jobid, app=celery)
        if job and job.state == 'SUCCESS':
            data, _, log = job.result
            logger.info(f'/result success {log_request(request)}')
            return render_template('result.html',
                                   query=trim(query, MAX_QUERY_LENGTH),
                                   source=source,
                                   limit=limit,
                                   sort=sort,
                                   version=VERSION,
                                   log=log,
                                   **data)
        logger.info(f'/result No job or out-of-date job, restart it {log_request(request)}')
        return search_terms_(request.args)
    else:
        logger.error(f'/result error wrong request {log_request(request)}')
        return render_template_string(SOMETHING_WENT_WRONG), 400


@app.route('/process')
def process():
    if len(request.args) > 0:
        jobid = request.values.get('jobid')

        if not jobid:
            logger.error(f'/process error wrong request {log_request(request)}')
            return render_template_string(SOMETHING_WENT_WRONG)

        query = html.unescape(request.args.get('query') or '')
        analysis_type = request.values.get('analysis_type')
        source = request.values.get('source')
        key = request.args.get('key')
        value = request.args.get('value')
        id = request.args.get('id')

        if key and value:
            logger.info(f'/process key:value search {log_request(request)}')
            query = f'Paper {key}: {value}'
            return render_template('process.html',
                                   redirect_args={'query': quote(query), 'source': source, 'jobid': jobid,
                                                  'limit': '', 'sort': ''},
                                   query=trim(query, MAX_QUERY_LENGTH), source=source,
                                   redirect_page="process_paper",  # redirect in case of success
                                   jobid=jobid, version=VERSION)

        elif analysis_type in [ZOOM_IN_TITLE, ZOOM_OUT_TITLE]:
            logger.info(f'/process zoom processing {log_request(request)}')
            return render_template('process.html',
                                   redirect_args={'query': quote(query), 'source': source, 'jobid': jobid,
                                                  'limit': analysis_type, 'sort': ''},
                                   query=trim(query, MAX_QUERY_LENGTH), source=source, limit=analysis_type, sort='',
                                   redirect_page="result",  # redirect in case of success
                                   jobid=jobid, version=VERSION)

        elif analysis_type == PAPER_ANALYSIS_TITLE:
            logger.info(f'/process paper analysis {log_request(request)}')
            return render_template('process.html',
                                   redirect_args={'source': source, 'jobid': jobid, 'id': id,
                                                  'limit': '', 'sort': ''},
                                   query=trim(query, MAX_QUERY_LENGTH), source=source,
                                   redirect_page="paper",  # redirect in case of success
                                   jobid=jobid, version=VERSION)
        elif query:
            logger.info(f'/process regular search {log_request(request)}')
            limit = request.args.get('limit')
            sort = request.args.get('sort')
            return render_template('process.html',
                                   redirect_args={
                                       'query': quote(query), 'source': source,
                                       'limit': limit, 'sort': sort,
                                       'jobid': jobid
                                   },
                                   query=trim(query, MAX_QUERY_LENGTH), source=source,
                                   limit=limit, sort=sort,
                                   redirect_page="result",  # redirect in case of success
                                   jobid=jobid, version=VERSION)
    logger.error(f'/process error {log_request(request)}')
    return render_template_string(SOMETHING_WENT_WRONG), 400


@app.route('/process_paper')
def process_paper():
    jobid = request.values.get('jobid')
    source = request.values.get('source')
    query = html.unescape(request.values.get('query'))
    if jobid:
        job = get_or_cancel_task(jobid)
        if job and job.state == 'SUCCESS':
            id_list = job.result
            logger.info(f'/process_paper single paper analysis {log_request(request)}')
            job = analyze_id_list.delay(source, ids=id_list, zoom=PAPER_ANALYSIS, query=query)
            return redirect(url_for('.process', query=query, analysis_type=PAPER_ANALYSIS_TITLE,
                                    id=id_list[0], source=source, jobid=job.id))


@app.route('/paper')
def paper():
    jobid = request.values.get('jobid')
    source = request.args.get('source')
    pid = request.args.get('id')
    if jobid:
        job = AsyncResult(jobid, app=celery)
        if job and job.state == 'SUCCESS':
            _, data, _ = job.result
            logger.info(f'/paper success {log_request(request)}')
            return render_template('paper.html', **prepare_paper_data(data, source, pid),
                                   version=VERSION)
        logger.error(f'/paper error jobid {log_request(request)}')
        return render_template_string(SOMETHING_WENT_WRONG), 400
    else:
        logger.error(f'/paper error wrong request {log_request(request)}')
        return render_template_string(SOMETHING_WENT_WRONG), 400


@app.route('/graph')
def graph():
    jobid = request.values.get('jobid')
    query = html.unescape(request.args.get('query'))
    source = request.args.get('source')
    limit = request.args.get('limit')
    sort = request.args.get('sort')
    graph_type = request.args.get('type')
    if jobid:
        job = AsyncResult(jobid, app=celery)
        if job and job.state == 'SUCCESS':
            _, data, _ = job.result
            loader, url_prefix = Loaders.get_loader_and_url_prefix(source, PUBTRENDS_CONFIG)
            analyzer = KeyPaperAnalyzer(loader, PUBTRENDS_CONFIG)
            analyzer.init(data)
            topics_tags = {comp: ', '.join(
                [w[0] for w in analyzer.df_kwd[analyzer.df_kwd['comp'] == comp]['kwd'].values[0][:10]]
            ) for comp in sorted(set(analyzer.df['comp']))}
            if graph_type == "citations":
                graph_cs = PlotPreprocessor.dump_citations_graph_cytoscape(analyzer.df, analyzer.citations_graph)
                logger.info(f'/graph success citations {log_request(request)}')
                return render_template(
                    'graph.html',
                    version=VERSION,
                    source=source,
                    query=trim(query, MAX_QUERY_LENGTH),
                    limit=limit,
                    sort=sort,
                    citation_graph="true",
                    topic_other=analyzer.comp_other or -1,
                    topics_palette_json=json.dumps(Plotter.topics_palette(analyzer.df)),
                    topics_description_json=json.dumps(topics_tags),
                    graph_cytoscape_json=json.dumps(graph_cs)
                )
            else:
                graph_cs = PlotPreprocessor.dump_structure_graph_cytoscape(analyzer.df, analyzer.structure_graph)
                logger.info(f'/graph success structure {log_request(request)}')
                return render_template(
                    'graph.html',
                    version=VERSION,
                    source=source,
                    query=trim(query, MAX_QUERY_LENGTH),
                    limit=limit,
                    sort=sort,
                    citation_graph="false",
                    topic_other=analyzer.comp_other or -1,
                    topics_palette_json=json.dumps(Plotter.topics_palette(analyzer.df)),
                    topics_description_json=json.dumps(topics_tags),
                    graph_cytoscape_json=json.dumps(graph_cs)
                )
        logger.error(f'/graph error job id {log_request(request)}')
        return render_template_string(SOMETHING_WENT_WRONG), 400
    else:
        logger.error(f'/graph error wrong request {log_request(request)}')
        return render_template_string(SOMETHING_WENT_WRONG), 400


@app.route('/papers')
def show_ids():
    jobid = request.values.get('jobid')
    query = html.unescape(request.args.get('query'))
    source = request.args.get('source')  # Pubmed or Semantic Scholar
    limit = request.args.get('limit')
    sort = request.args.get('sort')
    search_string = ''
    comp = request.args.get('comp')
    if comp is not None:
        search_string += f'topic: {comp}'
        comp = int(comp) - 1  # Component was exposed so it was 1-based

    word = request.args.get('word')
    if word is not None:
        search_string += f'word: {word}'

    author = request.args.get('author')
    if author is not None:
        search_string += f'author: {author}'

    journal = request.args.get('journal')
    if journal is not None:
        search_string += f'journal: {journal}'

    papers_list = request.args.get('papers_list')
    if papers_list == 'top':
        search_string += 'Top Papers'
    if papers_list == 'year':
        search_string += 'Papers of the Year'
    if papers_list == 'hot':
        search_string += 'Hot Papers'

    if jobid:
        job = AsyncResult(jobid, app=celery)
        if job and job.state == 'SUCCESS':
            _, data, _ = job.result
            logger.info(f'/papers success {log_request(request)}')
            export_name = re.sub('_{2,}', '_', re.sub('["\':,. ]', '_', f'{query}_{search_string}'.lower().strip('_')))
            return render_template('papers.html',
                                   version=VERSION,
                                   source=source,
                                   query=trim(query, MAX_QUERY_LENGTH),
                                   search_string=search_string,
                                   limit=limit,
                                   sort=sort,
                                   export_name=export_name,
                                   papers=prepare_papers_data(data, source, comp, word, author, journal, papers_list))
    logger.error(f'/papers error {log_request(request)}')
    return render_template_string(SOMETHING_WENT_WRONG), 400


@app.route('/cancel')
def cancel():
    if len(request.args) > 0:
        jobid = request.values.get('jobid')
        if jobid:
            celery.control.revoke(jobid, terminate=True)
            return json.dumps({
                'state': 'CANCELLED',
                'message': f'Successfully cancelled task {jobid}'
            })
        else:
            return json.dumps({
                'state': 'FAILURE',
                'message': f'Failed to cancel task {jobid}'
            })
    return json.dumps({
        'state': 'FAILURE',
        'message': 'Unknown task id'
    })


# Index page
@app.route('/')
def index():
    logger.info(f'/ {log_request(request)}')

    search_example_source = ''
    search_example_terms = ''
    sources = []
    if PUBTRENDS_CONFIG.pm_enabled:
        sources.append('pm')
    if PUBTRENDS_CONFIG.ss_enabled:
        sources.append('ss')
    if len(sources):
        if random.choice(sources) == 'pm':
            search_example_source = 'Pubmed'
            search_example_terms = random.choice(PUBTRENDS_CONFIG.pm_search_example_terms)
        if random.choice(sources) == 'ss':
            search_example_source = 'Semantic Scholar'
            search_example_terms = random.choice(PUBTRENDS_CONFIG.ss_search_example_terms)
    if PUBTRENDS_CONFIG.min_search_words > 1:
        min_words_message = f'Minimum {PUBTRENDS_CONFIG.min_search_words} words per query.'
    else:
        min_words_message = ''

    return render_template('main.html',
                           version=VERSION,
                           limits=PUBTRENDS_CONFIG.show_max_articles_options,
                           default_limit=PUBTRENDS_CONFIG.show_max_articles_default_value,
                           min_words_message=min_words_message,
                           pm_enabled=PUBTRENDS_CONFIG.pm_enabled,
                           ss_enabled=PUBTRENDS_CONFIG.ss_enabled,
                           search_example_source=search_example_source,
                           search_example_terms=search_example_terms)


@app.route('/search_terms', methods=['POST'])
def search_terms():
    return search_terms_(request.form)


def search_terms_(data):
    query = html.unescape(data.get('query'))  # Original search query
    source = data.get('source')  # Pubmed or Semantic Scholar
    sort = data.get('sort')  # Sort order
    limit = data.get('limit')  # Limit
    jobid = data.get('jobid')  # Optional job id
    noreviews = data.get('noreviews')  # Include reviews in the initial search phase
    expand = data.get('expand')  # Fraction of papers to cover by references
    try:
        if query and source and sort and limit and noreviews is not None and expand:
            if not jobid:
                logger.info(f'/search_terms {log_request(request)}')
                job = analyze_search_terms.delay(source, query=query, limit=int(limit), sort=sort,
                                                 noreviews=noreviews == 'on', expand=int(expand) / 100)
                jobid = job.id
            else:
                logger.info(f'/search_terms with fixed jobid {log_request(request)}')
                analyze_search_terms.apply_async(args=[source, query, sort, int(limit), noreviews, int(expand) / 100],
                                                 task_id=jobid)

            return redirect(url_for('.process', query=query, source=source, limit=limit, sort=sort,
                                    noreviews=noreviews, expand=expand,
                                    jobid=jobid))
    except Exception as e:
        logger.error(f'/search_terms error', e)
        return render_template_string("Error occurred. We're working on it. Please check back soon."), 500
    logger.error(f'/search_terms error {log_request(request)}')
    return render_template_string(SOMETHING_WENT_WRONG), 400


@app.route('/search_paper', methods=['POST'])
def search_paper():
    logger.info('/search_paper')
    source = request.form.get('source')  # Pubmed or Semantic Scholar

    try:
        if source and 'key' in request.form and 'value' in request.form:
            logger.info(f'/search_paper {log_request(request)}')
            key = request.form.get('key')
            value = request.form.get('value')
            job = find_paper_async.delay(source, key, value)
            return redirect(url_for('.process', source=source, key=key, value=value, jobid=job.id))
    except Exception as e:
        logger.error(f'/search_paper error', e)
        return render_template_string("Error occurred. We're working on it. Please check back soon."), 500
    logger.error(f'/search_paper error {log_request(request)}')
    return render_template_string(SOMETHING_WENT_WRONG), 400


@app.route('/process_ids', methods=['POST'])
def process_ids():
    source = request.form.get('source')  # Pubmed or Semantic Scholar
    query = html.unescape(request.form.get('query'))  # Original search query

    try:
        if source and query and 'id_list' in request.form:
            id_list = request.form.get('id_list').split(',')
            zoom = request.form.get('zoom')
            analysis_type = zoom_name(zoom)
            job = analyze_id_list.delay(source, ids=id_list, zoom=int(zoom), query=query)
            logger.info(f'/process_ids {log_request(request)}')
            return redirect(url_for('.process', query=query, analysis_type=analysis_type, source=source, jobid=job.id))
    except Exception as e:
        logger.error(f'/process_ids error', e)
        return render_template_string("Error occurred. We're working on it. Please check back soon."), 500
    logger.error(f'/process_ids error {log_request(request)}')
    return render_template_string(SOMETHING_WENT_WRONG), 400

#######################
# Review functionality #
#######################


@app.route('/review')
def review():
    jobid = request.args.get('jobid')
    query = request.args.get('query')
    source = request.args.get('source')
    limit = request.args.get('limit')
    sort = request.args.get('sort')
    num_papers = request.args.get('papers_number')
    num_sents = request.args.get('sents_number')
    if jobid:
        job = AsyncResult(jobid, app=celery)
        if job and job.state == 'SUCCESS':
            _, data, _ = job.result
            review_res = prepare_review_data(data, source, num_papers, num_sents)
            export_name = re.sub('_{2,}', '_', re.sub('["\':,. ]', '_', f'{query}_review'.lower().strip('_')))
            return render_template('review.html',
                                   query=trim(query, MAX_QUERY_LENGTH),
                                   source=source,
                                   limit=limit,
                                   sort=sort,
                                   version=VERSION,
                                   review_array=review_res,
                                   export_name=export_name,
                                   **data)
    else:
        logger.error(f'/result error {log_request(request)}')
        return render_template_string("Something went wrong..."), 400


#######################
# Feedback functionality #
#######################

@app.route('/feedback', methods=['POST'])
def feedback():
    data = request.form
    if 'key' in data:
        key = data.get('key')
        value = data.get('value')
        jobid = data.get('jobid')
        logger.info('Feedback ' + json.dumps(dict(key=key, value=value, jobid=jobid)))
    elif 'type' in data:
        ftype = data.get('type')
        message = data.get('message')
        email = data.get('email')
        jobid = data.get('jobid')
        logger.info('Feedback ' + json.dumps(dict(type=ftype, message=message, email=email, jobid=jobid)))
    else:
        logger.error(f'/feedback error')
        return render_template_string("Error occurred. We're working on it. Please check back soon."), 500
    return render_template_string('Thanks you for the feedback!'), 200


#######################
# Admin functionality #
#######################

# Configure flask-admin and flask-sqlalchemy
app.config.from_pyfile('config.py')

# Deployment and development
DATABASE_PATHS = ['/database', os.path.expanduser('~/.pubtrends/database')]
for p in DATABASE_PATHS:
    if os.path.isdir(p):
        DATABASE_PATH = os.path.join(p, app.config['DATABASE_FILE'])
        break
else:
    raise RuntimeError('Failed to configure service db path')

app.config['SQLALCHEMY_DATABASE_URI'] = 'sqlite:///' + DATABASE_PATH
db = SQLAlchemy(app)

# Define models
roles_users = db.Table(
    'roles_users',
    db.Column('user_id', db.Integer(), db.ForeignKey('user.id')),
    db.Column('role_id', db.Integer(), db.ForeignKey('role.id'))
)


class Role(db.Model, RoleMixin):
    id = db.Column(db.Integer(), primary_key=True)
    name = db.Column(db.String(80), unique=True)
    description = db.Column(db.String(255))

    def __str__(self):
        return self.name


class User(db.Model, UserMixin):
    id = db.Column(db.Integer, primary_key=True)
    first_name = db.Column(db.String(255))
    last_name = db.Column(db.String(255))
    email = db.Column(db.String(255), unique=True)
    password = db.Column(db.String(255))
    active = db.Column(db.Boolean())
    confirmed_at = db.Column(db.DateTime())
    roles = db.relationship('Role', secondary=roles_users,
                            backref=db.backref('users', lazy='dynamic'))

    def __str__(self):
        return self.email


# Setup Flask-Security
user_datastore = SQLAlchemyUserDatastore(db, User, Role)
security = Security(app, user_datastore)


def build_users_db():
    """
    Populate a small db with some example entries.
    """
    db.drop_all()
    db.create_all()

    with app.app_context():
        user_role = Role(name='user')
        admin_role = Role(name='admin')
        db.session.add(user_role)
        db.session.add(admin_role)
        db.session.commit()

        user_datastore.create_user(
            first_name='Admin',
            email='admin',
            password=hash_password(PUBTRENDS_CONFIG.admin_password),
            roles=[user_role, admin_role]
        )
        db.session.commit()
    return


# Build a sample db on the fly, if one does not exist yet.
DB_LOCK = Lock()

DB_LOCK.acquire()
if not os.path.exists(DATABASE_PATH):
    build_users_db()
DB_LOCK.release()


# UI
class AdminStatsView(BaseView):
    @expose('/')
    def index(self):
        stats_data = prepare_stats_data(logfile)
        return self.render('admin/stats.html', version=VERSION, **stats_data)

    def is_accessible(self):
        return current_user.is_active and current_user.is_authenticated and current_user.has_role('admin')

    def _handle_view(self, name, **kwargs):
        """
        Override builtin _handle_view in order to redirect users when a view is not accessible.
        """
        if not self.is_accessible():
            if current_user.is_authenticated:
                # permission denied
                abort(403)
            else:
                # login
                return redirect(url_for('security.login', next=request.url))


class AdminFeedbackView(BaseView):
    @expose('/')
    def index(self):
        feedback_data = prepare_feedback_data(logfile)
        return self.render('admin/feedback.html', version=VERSION, **feedback_data)

    def is_accessible(self):
        return current_user.is_active and current_user.is_authenticated and current_user.has_role('admin')

    def _handle_view(self, name, **kwargs):
        """
        Override builtin _handle_view in order to redirect users when a view is not accessible.
        """
        if not self.is_accessible():
            if current_user.is_authenticated:
                # permission denied
                abort(403)
            else:
                # login
                return redirect(url_for('security.login', next=request.url))


# Create admin
admin = flask_admin.Admin(
    app,
    'Pubtrends',
    base_template='master.html',
    template_mode='bootstrap3',
)

# Available views
admin.add_view(AdminStatsView(name='Statistics', endpoint='stats'))
admin.add_view(AdminFeedbackView(name='Feedback', endpoint='feedback'))


# define a context processor for merging flask-admin's template context into the
# flask-security views.
@security.context_processor
def security_context_processor():
    return dict(
        admin_base_template=admin.base_template,
        admin_view=admin.index_view,
        h=admin_helpers,
        get_url=url_for
    )


# Application
def get_app():
    return app


# With debug=True, Flask server will auto-reload on changes
if __name__ == '__main__':
    app.run(host='0.0.0.0', debug=True, extra_files=['templates/'])<|MERGE_RESOLUTION|>--- conflicted
+++ resolved
@@ -1,4 +1,3 @@
-import html
 import html
 import json
 import logging
@@ -28,11 +27,7 @@
 from pysrc.papers.paper import prepare_paper_data, prepare_papers_data
 from pysrc.papers.plot.plot_preprocessor import PlotPreprocessor
 from pysrc.papers.plot.plotter import Plotter
-<<<<<<< HEAD
 from pysrc.papers.review import prepare_review_data
-from pysrc.papers.stats import prepare_stats_data
-=======
->>>>>>> 4b16d497
 from pysrc.papers.utils import zoom_name, PAPER_ANALYSIS, ZOOM_IN_TITLE, PAPER_ANALYSIS_TITLE, trim, ZOOM_OUT_TITLE
 from pysrc.version import VERSION
 
@@ -242,7 +237,7 @@
             return render_template('paper.html', **prepare_paper_data(data, source, pid),
                                    version=VERSION)
         logger.error(f'/paper error jobid {log_request(request)}')
-        return render_template_string(SOMETHING_WENT_WRONG), 400
+        return render_template_string("Out-of-date search, please search again..."), 400
     else:
         logger.error(f'/paper error wrong request {log_request(request)}')
         return render_template_string(SOMETHING_WENT_WRONG), 400
@@ -397,16 +392,11 @@
         if random.choice(sources) == 'ss':
             search_example_source = 'Semantic Scholar'
             search_example_terms = random.choice(PUBTRENDS_CONFIG.ss_search_example_terms)
-    if PUBTRENDS_CONFIG.min_search_words > 1:
-        min_words_message = f'Minimum {PUBTRENDS_CONFIG.min_search_words} words per query.'
-    else:
-        min_words_message = ''
 
     return render_template('main.html',
                            version=VERSION,
                            limits=PUBTRENDS_CONFIG.show_max_articles_options,
                            default_limit=PUBTRENDS_CONFIG.show_max_articles_default_value,
-                           min_words_message=min_words_message,
                            pm_enabled=PUBTRENDS_CONFIG.pm_enabled,
                            ss_enabled=PUBTRENDS_CONFIG.ss_enabled,
                            search_example_source=search_example_source,
