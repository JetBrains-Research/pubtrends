--- conflicted
+++ resolved
@@ -4,6 +4,9 @@
 LABEL email = "os@jetbrains.com"
 
 USER user
+
+# Updated pubtrends conda env
+RUN source activate pubtrends && pip install gunicorn redis
 
 ENV CELERY_BROKER_URL redis://redis:6379/0
 ENV CELERY_RESULT_BACKEND redis://redis:6379/0
@@ -19,7 +22,6 @@
 COPY . /home/user/
 WORKDIR /home/user/
 
-<<<<<<< HEAD
 # Install dependencies missing in biolabs/pubtrends
 RUN source activate pubtrends && \
     pip install lazy && \
@@ -30,8 +32,6 @@
 # Download all the nltk resources
 RUN source activate pubtrends && python pysrc/papers/utils.py
 
-=======
->>>>>>> bcb2bb0c
 # run the app server
 CMD echo $PUBTRENDS_VERSION \
     && source activate pubtrends \
