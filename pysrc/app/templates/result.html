<!DOCTYPE html>
<html>
<head>
    <title>{{query}} at {{source}}{{ search_string }} {{limit}} {{sort}} - PubTrends</title>
    <meta charset="utf-8">
    <link rel="stylesheet"
          href="https://stackpath.bootstrapcdn.com/bootstrap/4.3.1/css/bootstrap.min.css"
          integrity="sha384-ggOyR0iXCbMQv3Xipma34MD+dH/1fQ784/j6cY/iJTQUOhcWr7x9JvoRxT2MZw1T"
          crossorigin="anonymous">
    <link rel="stylesheet" href="https://use.fontawesome.com/releases/v5.1.0/css/all.css"
          integrity="sha384-lKuwvrZot6UHsBSfcMvOkWwlCMgc0TaWr+30HWe3a4ltaBwTZhyTEggF5tJv8tbt"
          crossorigin="anonymous">
    <script src="https://code.jquery.com/jquery-3.3.1.min.js"
            integrity="sha384-tsQFqpEReu7ZLhBV2VZlAu7zcOV+rXbYlF2cqB8txI/8aZajjp4Bqd+V6D5IgvKT"
            crossorigin="anonymous"></script>
    <script src="https://cdnjs.cloudflare.com/ajax/libs/popper.js/1.14.7/umd/popper.min.js"
            integrity="sha384-UO2eT0CpHqdSJQ6hJty5KVphtPhzWj9WO1clHTMGa3JDZwrnQq4sF86dIHNDz0W1"
            crossorigin="anonymous"></script>
    <script src="https://stackpath.bootstrapcdn.com/bootstrap/4.3.1/js/bootstrap.min.js"
            integrity="sha384-JjSmVgyd0p3pXB1rRibZUAYoIIy6OrQ6VrjIEaFf/nJGzIxFDsf4x0xIM+B07jRM"
            crossorigin="anonymous"></script>
    <script src="https://cdn.bokeh.org/bokeh/release/bokeh-2.0.2.min.js"
            crossorigin="anonymous"></script>
    <script src="https://cdn.bokeh.org/bokeh/release/bokeh-widgets-2.0.2.min.js"
            crossorigin="anonymous"></script>

    <!-- DataTables with search -->
    <script src="https://cdn.datatables.net/1.10.21/js/jquery.dataTables.min.js"></script>
    <script src="https://cdn.datatables.net/1.10.21/js/dataTables.bootstrap4.min.js"></script>
    <link href="https://cdn.datatables.net/1.10.21/css/dataTables.bootstrap4.min.css"
          rel="stylesheet" type="text/css">
    <!-- DataTables search highlight -->
    <script src="https://cdn.jsdelivr.net/g/mark.js(jquery.mark.min.js)"></script>
    <script src="https://cdn.datatables.net/plug-ins/1.10.13/features/mark.js/datatables.mark.js"></script>
    <link href="https://cdn.datatables.net/plug-ins/1.10.13/features/mark.js/datatables.mark.min.css"
    type="text/css">


    <!-- IntroJS feature tour -->
    <link rel="stylesheet" href="https://cdnjs.cloudflare.com/ajax/libs/intro.js/2.9.3/introjs.css"
          integrity="sha256-OYXGS5m4oWZAAqoAKpf7Y3bIdzdd9jBfly/xCavEpGw=" crossorigin="anonymous"/>
    <script src="https://cdnjs.cloudflare.com/ajax/libs/intro.js/2.9.3/intro.js"
            integrity="sha256-SPZP/x8QDPEhRlpJjet4AD5X4ergPWcxjhMn73SwyOE="
            crossorigin="anonymous"></script>

    <link rel="stylesheet" href="{{ url_for('static', filename='style.css') }}?v=1"/>
    <!--     <link rel="stylesheet" href="../static/style.css"/> -->
    <link rel="stylesheet" href="{{ url_for('static', filename='result.css') }}?v=1">
    <!--    <link rel="stylesheet" href="../static/result.css"/>-->
    <script src="{{ url_for('static', filename='wordcloud.js') }}"></script>
    <!--    <script src="../static/wordcloud.js"/>-->
    <script>
        "use strict";

        function papers_callback_impl(key, value) {
            const url = '/papers?query=' + escape('{{ query }}') + '&source={{source}}&limit={{limit}}&sort={{sort}}';
            // Decode jobid from URL
            const jobid = new URL(window.location).searchParams.get('jobid');
            var args = '';
            if (key != null) {
                args = '&' + key + '=' + value;
            }
            window.open(url + args + '&jobid=' + jobid, '_blank');
        }

        function papers_callback() {
            papers_callback_impl(null, null)
        }
        function papers_callback_component(comp) {
            papers_callback_impl('comp', comp)
        }
        function papers_callback_word(word) {
            papers_callback_impl('word', word)
        }
        function papers_callback_author(author) {
            papers_callback_impl('author', author)
        }
        function papers_callback_journal(journal) {
            papers_callback_impl('journal', journal)
        }
        function papers_callback_top_papers() {
            papers_callback_impl('papers_list', 'top')
        }
        function papers_callback_papers_of_the_year() {
            papers_callback_impl('papers_list', 'year')
        }
        function papers_callback_hot_papers() {
            papers_callback_impl('papers_list', 'hot')
        }

        function graph_callback(graphType) {
            const url = '/graph?query=' + escape('{{ query }}') + '&source={{source}}&limit={{limit}}&sort={{sort}}';
            // Decode jobid from URL
            const jobid = new URL(window.location).searchParams.get('jobid');
            window.open(url + '&type=' + graphType + '&jobid=' + jobid, '_blank');
        }

        function review_callback(papersNumber, sentsNumber) {
            const url = '/review?query=' + query_fixed + '&source={{source}}&limit={{limit}}&sort={{sort}}';
            // Decode jobid from URL
            const jobid = new URL(window.location).searchParams.get('jobid');
            window.open(url + '&papers_number=' + papersNumber + '&sents_number=' + sentsNumber + '&jobid=' + jobid, '_blank');
        }


        $(document).ready(function() {
            // Mark search by default in datatables
            $.extend(true, $.fn.dataTable.defaults, {
                mark: true
            });
            $('#authors-table').DataTable();
            $('#journals-table').DataTable();
            {% if topic_evolution is defined %}
                $('#topic_evolution_keywords').DataTable();
            {% endif %}
            {% if numbers is defined %}
                // disable search on the first column
                $('#numbers-table').DataTable({
                    "columnDefs": [
                        { "searchable": false, "targets": 1 }
                    ]
                });
            {% endif %}

            var words = JSON.parse('{{ papers_word_cloud }}'.replace(/&#34;/g, '"').replace(/&#39;/g, '\'').replace(/&amp;/g, '&'));
            process_word_cloud('papers_word_cloud', 220, 335, words, papers_callback_word);

            {% for (script, div), word_cloud, zoom_in_callback in topics_info_and_word_cloud_and_callback %}
                 words = JSON.parse('{{ word_cloud }}'.replace(/&#34;/g, '"').replace(/&#39;/g, '\'').replace(/&amp;/g, '&'));
                 process_word_cloud('topic_word_cloud_{{ loop.index }}', 220, 335, words, papers_callback_word);
            {% endfor %}
        } );
    </script>
</head>
<body>

<!-- Fixed navbar -->
<nav class="navbar navbar-light bg-light fixed-top border-bottom no-padding-right">
    <div class="row container-fluid no-padding-right">
        <div class="col-lg-1 col-xl-2 no-padding">
            <a id="pubtrends" class="navbar-brand" href="/">PubTrends</a>
        </div>
        <div class="col-lg-11 col-xl-8">
            <div class="content">
                <ol class="breadcrumb bg-light search-query">
                    <li class="breadcrumb-item">{{ source }}</li>
                    <li class="breadcrumb-item"><strong>{{ query }}</strong></li>
                    <li class="breadcrumb-item">{{ limit }} {{ sort }}</li>
                </ol>
            </div>
        </div>
        <div class="d-none d-xl-block col-xl-2 float-right no-padding-right">
            <a id="tour-start" class="btn btn-secondary float-right"
               href="javascript:void(0);" onclick="startIntro();">About</a>
        </div>
    </div>
</nav>

<div class="container-fluid">
    <div class="row ">
        <!-- Sticky sidebar -->
        <nav class="d-none d-xl-block d-lg-block col-lg-1 col-xl-2 sidebar no-padding">
            <div class="sidebar-sticky" id="sidebar">
                <ul class="nav flex-column">
                    <li class="nav-item row">
                        <a class="nav-link no-padding-right" href="#overview" title="Overview">
                            <img class="nav-icon" src="{{ url_for('static', filename='home.svg') }}"/>
                        </a>
                        <a class="nav-link d-none d-xl-block no-padding" href="#overview">
                            Overview
                        </a>
                    </li>
                    {% if topics_analyzed %}
                    <li class="nav-item row">
                        <a class="nav-link no-padding-right" href="#highlights" title="Highlights">
                            <img class="nav-icon" src="{{ url_for('static', filename='bar-chart-2.svg') }}"/>
                        </a>
                        <a class="nav-link d-none d-xl-block no-padding" href="#highlights">
                            Highlights
                        </a>
                    </li>
                    <li class="nav-item row">
                        <a class="nav-link no-padding-right" href="#network" title="Network">
                            <img class="nav-icon" src="{{ url_for('static', filename='globe.svg') }}"/>
                        </a>
                        <a class="nav-link d-none d-xl-block no-padding" href="#network">
                            Network
                        </a>
                    </li>
                    <li class="nav-item row">
                        <a class="nav-link no-padding-right" href="#topics" title="Topics">
                            <img class="nav-icon" src="{{ url_for('static', filename='tag.svg') }}"/>
                        </a>
                        <a class="nav-link d-none d-xl-block no-padding" href="#topics">
                            Topics
                        </a>
                    </li>
                    <li class="nav-item row">
                        <a class="nav-link no-padding-right" href="#trends" title="Trends">
                            <img class="nav-icon" src="{{ url_for('static', filename='trending-up.svg') }}"/>
                        </a>
                        <a class="nav-link d-none d-xl-block no-padding" href="#trends">
                            Trends
                        </a>
                    </li>
                    <li class="nav-item row">
                        <a class="nav-link no-padding-right" href="#publications" title="Publications">
                            <img class="nav-icon" src="{{ url_for('static', filename='columns.svg') }}"/>
                        </a>
                        <a class="nav-link d-none d-xl-block no-padding" href="#publications">
                            Publications
                        </a>
                    </li>
                    {% endif %}
                    <li class="nav-item row">
                        <a class="nav-link no-padding-right" href="#authors" title="Authors">
                            <img src="{{ url_for('static', filename='users.svg') }}"/>
                        </a>
                        <a class="nav-link d-none d-xl-block no-padding" href="#authors">
                            Authors
                        </a>
                    </li>
                    <li class="nav-item row">
                        <a class="nav-link no-padding-right" href="#journals" title="Journals">
                            <img class="nav-icon" src="{{ url_for('static', filename='book-open.svg') }}"/>
                        </a>
                        <a class="nav-link d-none d-xl-block no-padding" href="#journals">
                            Journals
                        </a>
                    </li>
                    <li class="nav-item row">
<<<<<<< HEAD
                        <a class="nav-link no-padding-right" href="#review" title="Review">
                            <img class="nav-icon" src="{{ url_for('static', filename='list.svg') }}"/>
                        </a>
                        <a class="nav-link d-none d-xl-block no-padding" href="#review">
                            Review
                        </a>
                    </li>
                    {% if experimental is defined %}
=======
                        <a class="nav-link no-padding-right" href="#numbers" title="Numbers">
                            <img src="{{ url_for('static', filename='hash.svg') }}"/>
                        </a>
                        <a class="nav-link d-none d-xl-block no-padding" href="#numbers">
                            Numbers
                        </a>
                    </li>
>>>>>>> 5f8bac46
                    <li class="nav-item row">
                        <a class="nav-link no-padding-right" href="#evolution" title="Evolution">
                            <img src="{{ url_for('static', filename='compass.svg') }}"/>
                        </a>
                        <a class="nav-link d-none d-xl-block no-padding" href="#evolution">
                            Evolution
                        </a>
                    </li>
                </ul>
            </div>
        </nav>

        <!-- Main content -->
        <main class="col-lg-11 col-xl-8" role="main">
            <div class="content">
                <div class="card mt-3">
                    <div class="card-title" id="overview">
                        <h2 class="card-header">Overview</h2>
                    </div>
                    <div class="card-body">
                        <div class="row mb-3">
                            <div class="col-sm-4">
                                <div class="card">
                                    <div id="n_papers" class="card-body text-center">
                                        <span class="stats-number"><b>{{ n_papers }}</b></span><br>
                                        <span class="card-text">papers</span>
                                    </div>
                                </div>
                            </div>
                            <div class="col-sm-4">
                                <div id="n_citations" class="card">
                                    <div class="card-body text-center">
                                        <span class="stats-number"><b>{{ n_citations }}</b></span><br>
                                        <span class="card-text">citations</span>
                                    </div>
                                </div>
                            </div>
                            <div class="col-sm-4">
                                <div id="n_topics" class="card">
                                    <div class="card-body text-center">
                                        <span class="stats-number"><b>{{ n_topics }}</b></span><br>
                                        <span class="card-text">topics</span>
                                    </div>
                                </div>
                            </div>
                        </div>
                        <div class="row">
                            <div class="col-3 no-padding-right">
                                <strong>Word cloud</strong>
                                <br>
                                <canvas id="papers_word_cloud" width="0" height="0" style="border:1px solid #eee;">
                                    Canvas is not supported in your browser.
                                </canvas>
                            </div>
                            <div class="col-9 no-padding-left">
                                {% for script, div in papers_stats %}
                                {{ script|safe }}
                                {{ div|safe }}
                                {% endfor %}
                            </div>
                        </div>
                        <div class="row">
                            <div class="col-auto">
                                <button id="show_as_list" type="button" class="btn btn-light"
                                        onclick="(function(){ papers_callback() })();">
                                    <img src="{{ url_for('static', filename='list.svg') }}" alt="+"/>&nbsp;Show as list
                                </button>
                            </div>
                        </div>
                    </div>
                </div>

                <div class="card mt-3">
                    <div class="card-title" id="highlights">
                        <h1 class="card-header">Highlights</h1>
                    </div>
                    <div class="card-body">
                        <h2 class="card-subtitle">Top Cited Papers</h2>
                        <p>
                            Top 50 cited papers are shown among all the papers for given search query.<br>
                            Year reflects publication year of the original paper.
                        </p>
                        <button type="button" class="btn btn-light"
                                onclick="(function(){ papers_callback_top_papers() })();">
                            <img src="{{ url_for('static', filename='list.svg') }}" alt="+"/>&nbsp;Show as list
                        </button>
                        <div>
                            {% for script, div in top_cited_papers %}
                            {{ script|safe }}
                            {{ div|safe }}
                            {% endfor %}
                        </div>
                        <hr>

                        <h2 class="card-subtitle">Top Cited Papers of the Year</h2>
                        <p>
                            For each year we show the paper which has the most significant number of citations in a
                            given year.<br>
                            Number <i>V</i> means <i>+V</i> gain in citations.<br>
                            Different papers have different colors.
                        </p>
                        <button type="button" class="btn btn-light"
                                onclick="(function(){ papers_callback_papers_of_the_year() })();">
                            <img src="{{ url_for('static', filename='list.svg') }}" alt="+"/>&nbsp;Show as list
                        </button>
                        <div>
                            {% for script, div in max_gain_papers %}
                            {{ script|safe }}
                            {{ div|safe }}
                            {% endfor %}
                        </div>
                        <hr>

                        <h2 class="card-subtitle">Hot Papers</h2>
                        <p>
                            For each year we show a recent paper which has the biggest number of citation since the
                            moment of publication.<br>
                            Number <i>V</i> means <i>*(1 + V)</i> gain in citations.<br>
                            Different papers have different colors.
                        </p>
                        <button type="button" class="btn btn-light"
                                onclick="(function(){ papers_callback_hot_papers() })();">
                            <img src="{{ url_for('static', filename='list.svg') }}" alt="+"/>&nbsp;Show as list
                        </button>
                        <div>
                            {% for script, div in max_relative_gain_papers %}
                            {{ script|safe }}
                            {{ div|safe }}
                            {% endfor %}
                        </div>
                    </div>
                </div>

                {% if topics_analyzed %}
                <div class="card mt-3">
                    <div class="card-title" id="network">
                        <h1 class="card-header">Network</h1>
                    </div>
                    <div class="card-body">
                        <p>
                            Explore citations between the papers of interest on the citations graph.
                        </p>
                        <button id="show_citations_graph" type="button" class="btn btn-light"
                                onclick="(function(){ graph_callback('citations') })();">
                            Show citations graph
                        </button>
                        <hr>
                        <p>
                            Similarity between papers is computed based on <em>bibliographic coupling</em>,
                            <em>co-citations</em>,<br>
                            <em>direct citations</em>, and <em>potential</em> citations based on text similarity.
                            <br>
                            Explore papers network, where similar papers are located together and connected.
                        </p>
                        <button id="show_structure_graph" type="button" class="col-auto btn btn-light"
                                onclick="(function(){ graph_callback('structure') })();">
                            Show structure graph
                        </button>
                    </div>
                </div>

                <div class="card mt-3">
                    <div class="card-title" id="topics">
                        <h1 class="card-header">Topics</h1>
                    </div>
                    <div class="card-body">
                        <p>
                            Topic is a group of papers which share common ideas, describe common features, etc.
                            <br>
                            Topics are extracted based on similarity between papers.
                            <br>
                        </p>
                        <p>
                            Similarity between topics is an average similarity between the papers.
                        </p>
                        {% for script, div in components_similarity %}
                        {{ script|safe }}
                        {{ div|safe }}
                        {% endfor %}
                        <hr>
                        <p>
                            Topic sizes. <em>Note: small topics are merged to "Other".</em>
                        </p>
                        <div>
                            {% for script, div in component_ratio %}
                            {{ script|safe }}
                            {{ div|safe }}
                            {% endfor %}
                        </div>
                        <hr>
                        <p>
                            Topics are organized hierarchically.
                        </p>
                        {% for script, div in topics_hierarchy %}
                        {{ script|safe }}
                        {{ div|safe }}
                        {% endfor %}
                    </div>
                </div>

                <div class="card mt-3">
                    <div class="card-title" id="trends">
                        <h1 class="card-header">Trends</h1>
                    </div>
                    <div class="card-body">
                        <h2 class="card-subtitle">Topics summary</h2>
                        <p>
                            Explore the evolution of trends - dynamics is shown for the timeline.<br>
                            Colors are the same as in the previous diagram.
                        </p>
                        <div>
                            {% for script, div in component_size_summary %}
                            {{ script|safe }}
                            {{ div|safe }}
                            {% endfor %}
                        </div>
                        <hr>
                        <p>Summary publication year for topics.</p>
                        <div>
                            {% for script, div in component_years_summary %}
                            {{ script|safe }}
                            {{ div|safe }}
                            {% endfor %}
                        </div>

                    </div>
                </div>

                <div class="card mt-3">
                    <div class="card-title" id="publications">
                        <h1 class="card-header">Publications</h1>
                    </div>
                    <div class="card-body">
                        <p>
                            Learn more about topics - most cited papers over time are shown for each topic.<br>
                            Papers are sorted descending by citations number overall from bottom to top.<br>
                            Year reflects publication year of the original paper.
                        </p>
                        <div>
                            {% for (script, div), word_cloud, zoom_in_callback in topics_info_and_word_cloud_and_callback %}
                            <div id="topic-div-{{ loop.index }}">
                                <hr>
                                <h2 id="topic-{{ loop.index }}" class="card-subtitle">
                                    Topic {{ loop.index }}
                                    {% if loop.index0 == comp_other %}
                                    - OTHER
                                    {% endif %}
                                    <button type="button" class="btn btn-light"
                                            onclick="(function(){ papers_callback_component({{ loop.index }}); })();">
                                        <img src="{{ url_for('static', filename='list.svg') }}" alt="+"/>&nbsp;Show as list
                                    </button>
                                    <button type="button" class="btn btn-light"
                                            onclick="(function(){ {{ zoom_in_callback|safe }} })();">
                                        <img src="{{ url_for('static', filename='zoom-in.svg') }}" alt="+"/>&nbsp;Zoom into
                                    </button>
                                </h2>
                                Number of papers: {{ component_sizes[loop.index - 1] }}
                                <div class="row">
                                    <div class="col-3 no-padding-right">
                                        <strong>Word cloud</strong>
                                        <br>
                                        <canvas id="topic_word_cloud_{{ loop.index }}" width="0" height="0"
                                                style="border:1px solid #eee;">
                                            Canvas is not supported in your browser.
                                        </canvas>
                                    </div>
                                    <div class="col-9 no-padding-left" id="topic_chart_{{ loop.index }}">
                                        {{ script|safe }}
                                        {{ div|safe }}
                                    </div>
                                </div>
                            </div>
                            {% endfor %}
                        </div>
                        <hr>
                        <p>
                            Explore related papers by taking into account all the referencing and citing relationships
                            for papers of interest.<br>
                            <strong>WARNING</strong>: number of papers can increase exponentially, analysis can be slow!
                        </p>
                        <button type="button" class="btn btn-light"
                                onclick="(function(){ {{ papers_zoom_out_callback|safe }} })();">
                            <img src="{{ url_for('static', filename='zoom-out.svg') }}" alt="-"/>&nbsp;Zoom out to related papers
                        </button>
                    </div>
                </div>
                {% endif %}

                <div class="card mt-3">
                    <div class="card-title" id="authors">
                        <h1 class="card-header">Authors</h1>
                    </div>
                    <div class="card-body">
                        <p>
                            List of authors with the largest number of papers for given search query.<br>
                            The colors of the circles in the topics column indicate top 3 most common topics among
                            these papers.<br>
                            The topic circles are arranged according to the number of papers, in descending order.
                        </p>
                        <table id="authors-table" class="table table-sm table-bordered table-striped">
                            <thead>
                            <tr>
                                <th scope="col">#</th>
                                <th scope="col">Author</th>
                                <th scope="col">Papers</th>
                                <th scope="col">Topics</th>
                            </tr>
                            </thead>
                            <tbody>
                            {% for row in author_statistics %}
                            <tr>
                                <th scope="row">{{ loop.index }}</th>
                                <td>{{ row[0] }}</td>
                                <td><button type="button" class="btn btn-link link" onclick="(function(){
                                papers_callback_author('{{ row[0] }}');
                            })();">{{ row[1] }}</button></td>
                                <td>{{ row[2]|safe }}</td>
                            </tr>
                            {% endfor %}
                            </tbody>
                        </table>
                    </div>
                </div>

                <div class="card mt-3">
                    <div class="card-title" id="journals">
                        <h1 class="card-header">Journals</h1>
                    </div>
                    <div class="card-body">
                        <p>
                            List of journals with the largest number of papers for given search query.<br>
                            The colors of the circles in the topics column indicate top 3 most common topics among
                            these papers.<br>
                            The topic circles are arranged according to the number of papers, in descending order.
                        </p>
                        <table id="journals-table" class="table table-sm table-bordered table-striped">
                            <thead>
                            <tr>
                                <th scope="col">#</th>
                                <th scope="col">Journal</th>
                                <th scope="col">Papers</th>
                                <th scope="col">Topics</th>
                            </tr>
                            </thead>
                            <tbody>
                            {% for row in journal_statistics %}
                            <tr>
                                <th scope="row">{{ loop.index }}</th>
                                <td>{{ row[0] }}</td>
                                <td><button type="button" class="btn btn-link link" onclick="(function(){
                                papers_callback_journal('{{ row[0] }}');
                            })();">{{ row[1] }}</button></td>
                                <td>{{ row[2]|safe }}</td>
                            </tr>
                            {% endfor %}
                            </tbody>
                        </table>
                    </div>
                </div>

                <div class="card mt-3">
<<<<<<< HEAD
                    <div class="card-title" id="review">
                        <h1 class="card-header">Review</h1>
                    </div>
                    <div class="card-body">
                        <p>
                            Generate a review for the chosen topic.<br>
                        </p>
                        <div class="row no-gutters align-items-center mb-3">
                            <div class="col input-group">
                                <div class="input-group-prepend">
                                    <span class="input-group-text" id="number-papers-addon">Number of papers</span>
                                </div>
                                <input class="form-control form-control-borderless" type="number"
                                       name="number-papers" id="papers-input"
                                       value="10"
                                       aria-describedby="number-papers-addon"
                                       autofocus required>
                            </div>
                            <div class="col input-group">
                                <div class="input-group-prepend">
                                    <span class="input-group-text" id="number-of-sents-addon">Sentences each</span>
                                </div>
                                <input class="form-control form-control-borderless" type="number"
                                       name="number-of-sents" id="sents-input"
                                       value="1"
                                       aria-describedby="number-of-sents-addon"
                                       autofocus required>
                            </div>
                        </div>
                        <button type="button" class="btn btn-primary btn-block" onclick="(function(){
                                review_callback(document.getElementById('papers-input').value,document.getElementById('sents-input').value);
                            })();">Generate review</button>
                    </div>
                </div>

                {% if experimental is defined %}
=======
                    <div class="card-title" id="numbers">
                        <h1 class="card-header">Numbers</h1>
                    </div>
                    <div class="card-body">
                        <p>
                            Numbers are extracted from papers abstracts, use search to filter the table.
                        </p>
                        <div>
                            {% if numbers is defined %}
                            <table id="numbers-table" class="table table-sm table-bordered table-striped">
                                <thead>
                                <tr>
                                    <th scope="col">#</th>
                                    <th scope="col">Title</th>
                                    <th scope="col">Numbers</th>
                                </tr>
                                </thead>
                                <tbody>
                                {% for id, url, title, metrics in numbers %}
                                <tr>
                                    <th scope="row">{{ loop.index }}</th>
                                    <td><a class="link" href="{{ url }}">{{ title }}</a></td>
                                    <td>{{ metrics }}</td>
                                </tr>
                                {% endfor %}
                                </tbody>
                            </table>
                            {% endif %}
                        </div>
                    </div>
                </div>

>>>>>>> 5f8bac46
                <div class="card mt-3">
                    <div class="card-title" id="evolution">
                        <h1 class="card-header">Topic Evolution</h1>
                    </div>
                    <div class="card-body">
                        <p>
                            Topics extraction is performed longitudinally at several time points to detect merges and splits
                            of topics. <br>
                            Edge width reflects the number of papers which moved from one topic to another.<br>
                            <i>NPY</i> - not published yet.
                        </p>
                        <div>
                            {% if topic_evolution is defined %}
                                {% for script, div in topic_evolution %}
                                {{ script|safe }}
                                {{ div|safe }}
                                {% endfor %}
                                {% if topic_evolution_keywords is defined %}
                            <table id="topic_evolution_keywords" class="table table-sm table-bordered table-striped">
                                <thead>
                                <tr>
                                    <th scope="col">#</th>
                                    <th scope="col">Year</th>
                                    <th scope="col">Topic</th>
                                    <th scope="col">Tags</th>
                                </tr>
                                </thead>
                                <tbody>
                                {% for year, topic, kwds in topic_evolution_keywords %}
                                <tr>
                                    <th scope="row">{{ loop.index }}</th>
                                    <td>{{ year }}</td>
                                    <td>{{ topic }}</td>
                                    <td>{{ kwds }}</td>
                                </tr>
                                {% endfor %}
                                </tbody>
                            </table>
                                {% endif %}
                            {% else %}
                                Failed to analyze topic evolution because year step is too big.
                            {% endif %}
                        </div>
                    </div>
                </div>

                <div class="mt-3 ml-3" id="log">
                    <h5><a class="link" data-toggle="collapse" href="#collapseLog"
                           role="button" aria-expanded="false"
                           aria-controls="collapseCocitations">
                        Logs
                    </a></h5>
                    <div id="collapseLog" class="card-body collapse">
                        <pre>{{log}}</pre>
                    </div>
                </div>
            </div>
        </main>

        <!--Right alignment-->
        <div class="d-none d-xl-block col-xl-2"></div>
    </div>
</div>
<footer>
    <p>version {{ version }}<br/>
        &copy; 2019-2020 <a href="https://research.jetbrains.org/groups/biolabs"
                            title="JetBrains Research BioLabs"
                            target="_blank">JetBrains Research</a></p>
</footer>
<script type="text/javascript">
    function startIntro(){
        var intro = introJs();
        intro.setOptions({
            steps: [
                {
                    intro: "This page is a report of the analysis for the query <em>{{query}} at {{source}}<br>{{limit}} {{sort}}</em>."
                },
                {
                    element: '#sidebar',
                    intro: "Results are organised into sections - different aspects of analysis."
                },
                {
                    element: '#overview',
                    intro: "The report starts with a general information about the topic of interest. " +
                        "It shows total number of papers, citations, and general information like overall " +
                        "publications dynamics, and most common words in the field."
                },
                {
                    element: '#n_papers',
                    intro: '{{n_papers}} papers were found and analyzed.'
                },
                {
                    element: '#n_citations',
                    intro: '{{n_citations}} is the summary number of all the citations of the papers.'
                },
                {
                    element: '#n_topics',
                    intro: "{{n_topics}} topics were found among the papers.<br>"
                },
                {
                    element: '#papers_word_cloud',
                    intro: "Click on any keyword to open the list of papers with this keyword in a new tab."
                },
                {
                    element: '#show_as_list',
                    intro: "Click <img src=\"{{ url_for('static', filename='list.svg') }}\" alt=\"+\"/> " +
                        "<em>Show as list</em> anytime to open the list of papers in a separate window."
                },
                {
                    element: '#highlights',
                    intro: "Highlights section contains information about most notable papers. " +
                        "Top cited papers, papers of the year, and hot papers are shown in a dedicated sections."
                },
                {
                    element: '#show_citations_graph',
                    intro: "Click <em>Show citations graph</em> to explore citations graph among the papers."
                },
                {
                    element: '#show_structure_graph',
                    intro: "Click <em>Show structure graph</em> to explore overall papers similarity."
                },
                {
                    element: '#topics',
                    intro: "Topic is a group of papers which share common ideas, describe common features, etc.<br>" +
                        "Topics are extracted based on citations graph and text analysis."
                },
                {
                    element: '#topic-1',
                    intro: "This is the detailed information about topic 1. As usual, " +
                        "click <img src=\"{{ url_for('static', filename='list.svg') }}\" alt=\"+\"/> " +
                        "<em>Show as list</em> to open the list of papers for the topic or " +
                        "use the <img src=\"{{ url_for('static', filename='zoom-in.svg') }}\" alt=\"+\"/> " +
                        "<em>Zoom into</em> button to run analysis for this particular topic.<br>"
                },
                {
                    element: '#topic_chart_1',
                    intro: "Hover over glyphs to check out tooltips that contain general information " +
                        "about the papers. Click glyphs to open a page about corresponding paper in a " +
                        "new tab."
                },
                {
                    element: '#authors',
                    intro: "Information about authors and journals with the largest number of papers " +
                        "is organised into tables, which also show distribution over topics. You can " +
                        "open all papers for a certain author or journal by clicking the corresponding " +
                        "number of papers."
                },
                {
<<<<<<< HEAD
                    element: '#review',
                    intro: "Generate review draft. Apply deep neural network language model BERT " +
                        "to collect most important sentences from most cited papers for earch topic."
=======
                    element: '#numbers',
                    intro: "Explore numbers hidden in papers abstracts!"
                },
                {
                    element: '#evolution',
                    intro: "Explore evolution of ideas in the field."
>>>>>>> 5f8bac46
                },
                {   intro: "Congratulations!<br>" +
                        "Now you are ready to explore scientific literature with PubTrends."
                }
            ]
        });

        intro.start();
    }
</script>
</body>
</html><|MERGE_RESOLUTION|>--- conflicted
+++ resolved
@@ -229,7 +229,22 @@
                         </a>
                     </li>
                     <li class="nav-item row">
-<<<<<<< HEAD
+                        <a class="nav-link no-padding-right" href="#numbers" title="Numbers">
+                            <img src="{{ url_for('static', filename='hash.svg') }}"/>
+                        </a>
+                        <a class="nav-link d-none d-xl-block no-padding" href="#numbers">
+                            Numbers
+                        </a>
+                    </li>
+                    <li class="nav-item row">
+                        <a class="nav-link no-padding-right" href="#evolution" title="Evolution">
+                            <img src="{{ url_for('static', filename='compass.svg') }}"/>
+                        </a>
+                        <a class="nav-link d-none d-xl-block no-padding" href="#evolution">
+                            Evolution
+                        </a>
+                    </li>
+                    <li class="nav-item row">
                         <a class="nav-link no-padding-right" href="#review" title="Review">
                             <img class="nav-icon" src="{{ url_for('static', filename='list.svg') }}"/>
                         </a>
@@ -237,24 +252,7 @@
                             Review
                         </a>
                     </li>
-                    {% if experimental is defined %}
-=======
-                        <a class="nav-link no-padding-right" href="#numbers" title="Numbers">
-                            <img src="{{ url_for('static', filename='hash.svg') }}"/>
-                        </a>
-                        <a class="nav-link d-none d-xl-block no-padding" href="#numbers">
-                            Numbers
-                        </a>
-                    </li>
->>>>>>> 5f8bac46
-                    <li class="nav-item row">
-                        <a class="nav-link no-padding-right" href="#evolution" title="Evolution">
-                            <img src="{{ url_for('static', filename='compass.svg') }}"/>
-                        </a>
-                        <a class="nav-link d-none d-xl-block no-padding" href="#evolution">
-                            Evolution
-                        </a>
-                    </li>
+                    {% endif %}
                 </ul>
             </div>
         </nav>
@@ -608,44 +606,6 @@
                 </div>
 
                 <div class="card mt-3">
-<<<<<<< HEAD
-                    <div class="card-title" id="review">
-                        <h1 class="card-header">Review</h1>
-                    </div>
-                    <div class="card-body">
-                        <p>
-                            Generate a review for the chosen topic.<br>
-                        </p>
-                        <div class="row no-gutters align-items-center mb-3">
-                            <div class="col input-group">
-                                <div class="input-group-prepend">
-                                    <span class="input-group-text" id="number-papers-addon">Number of papers</span>
-                                </div>
-                                <input class="form-control form-control-borderless" type="number"
-                                       name="number-papers" id="papers-input"
-                                       value="10"
-                                       aria-describedby="number-papers-addon"
-                                       autofocus required>
-                            </div>
-                            <div class="col input-group">
-                                <div class="input-group-prepend">
-                                    <span class="input-group-text" id="number-of-sents-addon">Sentences each</span>
-                                </div>
-                                <input class="form-control form-control-borderless" type="number"
-                                       name="number-of-sents" id="sents-input"
-                                       value="1"
-                                       aria-describedby="number-of-sents-addon"
-                                       autofocus required>
-                            </div>
-                        </div>
-                        <button type="button" class="btn btn-primary btn-block" onclick="(function(){
-                                review_callback(document.getElementById('papers-input').value,document.getElementById('sents-input').value);
-                            })();">Generate review</button>
-                    </div>
-                </div>
-
-                {% if experimental is defined %}
-=======
                     <div class="card-title" id="numbers">
                         <h1 class="card-header">Numbers</h1>
                     </div>
@@ -678,7 +638,6 @@
                     </div>
                 </div>
 
->>>>>>> 5f8bac46
                 <div class="card mt-3">
                     <div class="card-title" id="evolution">
                         <h1 class="card-header">Topic Evolution</h1>
@@ -725,6 +684,42 @@
                     </div>
                 </div>
 
+                <div class="card mt-3">
+                    <div class="card-title" id="review">
+                        <h1 class="card-header">Review</h1>
+                    </div>
+                    <div class="card-body">
+                        <p>
+                            Generate a review for the chosen topic.<br>
+                        </p>
+                        <div class="row no-gutters align-items-center mb-3">
+                            <div class="col input-group">
+                                <div class="input-group-prepend">
+                                    <span class="input-group-text" id="number-papers-addon">Number of papers</span>
+                                </div>
+                                <input class="form-control form-control-borderless" type="number"
+                                       name="number-papers" id="papers-input"
+                                       value="10"
+                                       aria-describedby="number-papers-addon"
+                                       autofocus required>
+                            </div>
+                            <div class="col input-group">
+                                <div class="input-group-prepend">
+                                    <span class="input-group-text" id="number-of-sents-addon">Sentences each</span>
+                                </div>
+                                <input class="form-control form-control-borderless" type="number"
+                                       name="number-of-sents" id="sents-input"
+                                       value="1"
+                                       aria-describedby="number-of-sents-addon"
+                                       autofocus required>
+                            </div>
+                        </div>
+                        <button type="button" class="btn btn-primary btn-block" onclick="(function(){
+                                review_callback(document.getElementById('papers-input').value,document.getElementById('sents-input').value);
+                            })();">Generate review</button>
+                    </div>
+                </div>
+
                 <div class="mt-3 ml-3" id="log">
                     <h5><a class="link" data-toggle="collapse" href="#collapseLog"
                            role="button" aria-expanded="false"
@@ -827,18 +822,17 @@
                         "number of papers."
                 },
                 {
-<<<<<<< HEAD
+                    element: '#numbers',
+                    intro: "Explore numbers hidden in papers abstracts!"
+                },
+                {
+                    element: '#evolution',
+                    intro: "Explore evolution of ideas in the field."
+                },
+                {
                     element: '#review',
                     intro: "Generate review draft. Apply deep neural network language model BERT " +
                         "to collect most important sentences from most cited papers for earch topic."
-=======
-                    element: '#numbers',
-                    intro: "Explore numbers hidden in papers abstracts!"
-                },
-                {
-                    element: '#evolution',
-                    intro: "Explore evolution of ideas in the field."
->>>>>>> 5f8bac46
                 },
                 {   intro: "Congratulations!<br>" +
                         "Now you are ready to explore scientific literature with PubTrends."
