<!DOCTYPE html>
<html>
<head>
    <title>{{query}} at {{source}}{{ search_string }} {{limit}} {{sort}} - PubTrends</title>
    <meta charset="utf-8">
    <link rel="stylesheet"
          href="https://stackpath.bootstrapcdn.com/bootstrap/4.3.1/css/bootstrap.min.css"
          integrity="sha384-ggOyR0iXCbMQv3Xipma34MD+dH/1fQ784/j6cY/iJTQUOhcWr7x9JvoRxT2MZw1T"
          crossorigin="anonymous">
    <link rel="stylesheet" href="https://use.fontawesome.com/releases/v5.1.0/css/all.css"
          integrity="sha384-lKuwvrZot6UHsBSfcMvOkWwlCMgc0TaWr+30HWe3a4ltaBwTZhyTEggF5tJv8tbt"
          crossorigin="anonymous">
    <script src="https://code.jquery.com/jquery-3.3.1.min.js"
            integrity="sha384-tsQFqpEReu7ZLhBV2VZlAu7zcOV+rXbYlF2cqB8txI/8aZajjp4Bqd+V6D5IgvKT"
            crossorigin="anonymous"></script>
    <script src="https://cdnjs.cloudflare.com/ajax/libs/popper.js/1.14.7/umd/popper.min.js"
            integrity="sha384-UO2eT0CpHqdSJQ6hJty5KVphtPhzWj9WO1clHTMGa3JDZwrnQq4sF86dIHNDz0W1"
            crossorigin="anonymous"></script>
    <script src="https://stackpath.bootstrapcdn.com/bootstrap/4.3.1/js/bootstrap.min.js"
            integrity="sha384-JjSmVgyd0p3pXB1rRibZUAYoIIy6OrQ6VrjIEaFf/nJGzIxFDsf4x0xIM+B07jRM"
            crossorigin="anonymous"></script>
    <script src="https://cdn.bokeh.org/bokeh/release/bokeh-2.0.2.min.js"
            crossorigin="anonymous"></script>
    <script src="https://cdn.bokeh.org/bokeh/release/bokeh-widgets-2.0.2.min.js"
            crossorigin="anonymous"></script>

    <!-- DataTables with search -->
    <script src="https://cdn.datatables.net/1.10.21/js/jquery.dataTables.min.js"></script>
    <script src="https://cdn.datatables.net/1.10.21/js/dataTables.bootstrap4.min.js"></script>
    <link href="https://cdn.datatables.net/1.10.21/css/dataTables.bootstrap4.min.css"
          rel="stylesheet" type="text/css">
    <!-- DataTables search highlight -->
    <script src="https://cdn.jsdelivr.net/g/mark.js(jquery.mark.min.js)"></script>
    <script src="https://cdn.datatables.net/plug-ins/1.10.13/features/mark.js/datatables.mark.js"></script>
    <link href="https://cdn.datatables.net/plug-ins/1.10.13/features/mark.js/datatables.mark.min.css"
          type="text/css">


    <!-- IntroJS feature tour -->
    <link rel="stylesheet" href="https://cdnjs.cloudflare.com/ajax/libs/intro.js/2.9.3/introjs.css"
          integrity="sha256-OYXGS5m4oWZAAqoAKpf7Y3bIdzdd9jBfly/xCavEpGw=" crossorigin="anonymous"/>
    <script src="https://cdnjs.cloudflare.com/ajax/libs/intro.js/2.9.3/intro.js"
            integrity="sha256-SPZP/x8QDPEhRlpJjet4AD5X4ergPWcxjhMn73SwyOE="
            crossorigin="anonymous"></script>

    <link rel="stylesheet" href="{{ url_for('static', filename='style.css') }}?v=1"/>
    <!--     <link rel="stylesheet" href="../static/style.css"/> -->
    <link rel="stylesheet" href="{{ url_for('static', filename='result.css') }}?v=1">
    <!--    <link rel="stylesheet" href="../static/result.css"/>-->
    <script src="{{ url_for('static', filename='wordcloud.js') }}"></script>
    <!--    <script src="../static/wordcloud.js"/>-->
    <!-- Notify.js -->
    <script src="https://cdnjs.cloudflare.com/ajax/libs/notify/0.4.2/notify.min.js"
            integrity="sha512-efUTj3HdSPwWJ9gjfGR71X9cvsrthIA78/Fvd/IN+fttQVy7XWkOAXb295j8B3cmm/kFKVxjiNYzKw9IQJHIuQ=="
            crossorigin="anonymous"></script>
    <script src="{{ url_for('static', filename='feedback.js') }}"></script>
    <!--    <script src="../static/feedback.js"/>-->

    <script>
        "use strict";

        function papers_callback_impl(key, value) {
            const url = '/papers?query=' + escape('{{ query }}') + '&source={{source}}&limit={{limit}}&sort={{sort}}';
            // Decode jobid from URL
            const jobid = new URL(window.location).searchParams.get('jobid');
            let args = '';
            if (key != null) {
                args = '&' + key + '=' + value;
            }
            window.open(url + args + '&jobid=' + jobid, '_blank');
        }

        function papers_callback() {
            papers_callback_impl(null, null)
        }

        function papers_callback_component(comp) {
            papers_callback_impl('comp', comp)
        }

        function papers_callback_word(word) {
            papers_callback_impl('word', word)
        }

        function papers_callback_author(author) {
            papers_callback_impl('author', author)
        }

        function papers_callback_journal(journal) {
            papers_callback_impl('journal', journal)
        }

        function papers_callback_top_papers() {
            papers_callback_impl('papers_list', 'top')
        }

        function papers_callback_papers_of_the_year() {
            papers_callback_impl('papers_list', 'year')
        }

        function papers_callback_hot_papers() {
            papers_callback_impl('papers_list', 'hot')
        }

        function graph_callback(graphType) {
            const url = '/graph?query=' + escape('{{ query }}') + '&source={{source}}&limit={{limit}}&sort={{sort}}';
            // Decode jobid from URL
            const jobid = new URL(window.location).searchParams.get('jobid');
            window.open(url + '&type=' + graphType + '&jobid=' + jobid, '_blank');
        }

        function review_callback(papersNumber, sentsNumber) {
            const url = '/review?query=' + query_fixed + '&source={{source}}&limit={{limit}}&sort={{sort}}';
            // Decode jobid from URL
            const jobid = new URL(window.location).searchParams.get('jobid');
            window.open(url + '&papers_number=' + papersNumber + '&sents_number=' + sentsNumber + '&jobid=' + jobid, '_blank');
        }


        $(document).ready(function () {
            // Mark search by default in datatables
            $.extend(true, $.fn.dataTable.defaults, {
                mark: true
            });

            // Setup datatables
            $('#authors-table').DataTable();
            $('#journals-table').DataTable();
            {% if topic_evolution is defined %}
                $('#topic_evolution_keywords').DataTable();
            {% endif %}

            // Enable search for numbers only in numbers table
            {% if numbers is defined %}
                // disable search on the first column
                $('#numbers-table').DataTable({
                    "columnDefs": [
                        { "searchable": false, "targets": 1 }
                    ]
                });
            {% endif %}

            // Process main word cloud
            let words = JSON.parse('{{ papers_word_cloud }}'.replace(/&#34;/g, '"').replace(/&#39;/g, '\'').replace(/&amp;/g, '&'));
            process_word_cloud('papers_word_cloud', 220, 335, words, papers_callback_word);

            // Process topics word clouds
            {% for (script, div), word_cloud, zoom_in_callback in topics_info_and_word_cloud_and_callback %}
                 words = JSON.parse('{{ word_cloud }}'.replace(/&#34;/g, '"').replace(/&#39;/g, '\'').replace(/&amp;/g, '&'));
                 process_word_cloud('topic_word_cloud_{{ loop.index }}', 220, 335, words, papers_callback_word);
            {% endfor %}

            // Configure jobid for feedback
            // Decode jobid from URL
            const jobid = new URL(window.location).searchParams.get('jobid');
            $('#feedback-jobid').val(jobid);

            setTimeout(function() {
                $.notify("See About for quick introduction.", {
                    className: "success",
                    position: "bottom right",
                    autoHideDelay: 15000
                });
            }, 5000);
        });
    </script>
</head>
<body>

<!-- Fixed navbar -->
<nav class="navbar navbar-light bg-light fixed-top border-bottom no-padding-right">
    <div class="row container-fluid no-padding-right">
        <div class="col-lg-1 col-xl-2 no-padding">
            <a id="pubtrends" class="navbar-brand" href="/">PubTrends</a>
        </div>
        <div class="col-lg-11 col-xl-8">
            <div class="content">
                <ol class="breadcrumb bg-light search-query">
                    <li class="breadcrumb-item">{{ source }}</li>
                    <li class="breadcrumb-item"><strong>{{ query }}</strong></li>
                    <li class="breadcrumb-item">{{ limit }} {{ sort }}</li>
                </ol>
            </div>
        </div>
        <div class="d-none d-xl-block col-xl-2 float-right no-padding-right">
            <a id="tour-start" class="btn btn-secondary float-right"
               href="javascript:void(0);" onclick="startIntro();">About</a>
        </div>
    </div>
</nav>

<div class="container-fluid">
    <div class="row ">
        <!-- Sticky sidebar -->
        <nav class="d-none d-xl-block d-lg-block col-lg-1 col-xl-2 sidebar no-padding">
            <div class="sidebar-sticky" id="sidebar">
                <ul class="nav flex-column">
                    <li class="nav-item row">
                        <a class="nav-link no-padding-right" href="#overview" title="Overview">
                            <img class="nav-icon" src="{{ url_for('static', filename='home.svg') }}"/>
                        </a>
                        <a class="nav-link d-none d-xl-block no-padding" href="#overview">
                            Overview
                        </a>
                    </li>
                    {% if topics_analyzed %}
                    <li class="nav-item row">
                        <a class="nav-link no-padding-right" href="#highlights" title="Highlights">
                            <img class="nav-icon" src="{{ url_for('static', filename='bar-chart-2.svg') }}"/>
                        </a>
                        <a class="nav-link d-none d-xl-block no-padding" href="#highlights">
                            Highlights
                        </a>
                    </li>
                    <li class="nav-item row">
                        <a class="nav-link no-padding-right" href="#network" title="Network">
                            <img class="nav-icon" src="{{ url_for('static', filename='globe.svg') }}"/>
                        </a>
                        <a class="nav-link d-none d-xl-block no-padding" href="#network">
                            Network
                        </a>
                    </li>
                    <li class="nav-item row">
                        <a class="nav-link no-padding-right" href="#topics" title="Topics">
                            <img class="nav-icon" src="{{ url_for('static', filename='tag.svg') }}"/>
                        </a>
                        <a class="nav-link d-none d-xl-block no-padding" href="#topics">
                            Topics
                        </a>
                    </li>
                    <li class="nav-item row">
                        <a class="nav-link no-padding-right" href="#trends" title="Trends">
                            <img class="nav-icon" src="{{ url_for('static', filename='trending-up.svg') }}"/>
                        </a>
                        <a class="nav-link d-none d-xl-block no-padding" href="#trends">
                            Trends
                        </a>
                    </li>
                    <li class="nav-item row">
                        <a class="nav-link no-padding-right" href="#publications" title="Publications">
                            <img class="nav-icon" src="{{ url_for('static', filename='columns.svg') }}"/>
                        </a>
                        <a class="nav-link d-none d-xl-block no-padding" href="#publications">
                            Publications
                        </a>
                    </li>
                    {% endif %}
                    <li class="nav-item row">
                        <a class="nav-link no-padding-right" href="#authors" title="Authors">
                            <img src="{{ url_for('static', filename='users.svg') }}"/>
                        </a>
                        <a class="nav-link d-none d-xl-block no-padding" href="#authors">
                            Authors
                        </a>
                    </li>
                    <li class="nav-item row">
                        <a class="nav-link no-padding-right" href="#journals" title="Journals">
                            <img class="nav-icon" src="{{ url_for('static', filename='book-open.svg') }}"/>
                        </a>
                        <a class="nav-link d-none d-xl-block no-padding" href="#journals">
                            Journals
                        </a>
                    </li>
                    <li class="nav-item row">
                        <a class="nav-link no-padding-right" href="#numbers" title="Numbers">
                            <img src="{{ url_for('static', filename='hash.svg') }}"/>
                        </a>
                        <a class="nav-link d-none d-xl-block no-padding" href="#numbers">
                            Numbers
                        </a>
                    </li>
                    <li class="nav-item row">
                        <a class="nav-link no-padding-right" href="#evolution" title="Evolution">
                            <img src="{{ url_for('static', filename='compass.svg') }}"/>
                        </a>
                        <a class="nav-link d-none d-xl-block no-padding" href="#evolution">
                            Evolution
                        </a>
                    </li>
                    <li class="nav-item row">
<<<<<<< HEAD
                        <a class="nav-link no-padding-right" href="#review" title="Review">
                            <img class="nav-icon" src="{{ url_for('static', filename='list.svg') }}"/>
                        </a>
                        <a class="nav-link d-none d-xl-block no-padding" href="#review">
                            Review
                        </a>
                    </li>
                    {% endif %}
=======
                        <a class="nav-link no-padding-right" href="#feedback" title="Feedback">
                            <img class="nav-icon" src="{{ url_for('static', filename='edit.svg') }}"/>
                        </a>
                        <a class="nav-link d-none d-xl-block no-padding" href="#feedback">
                            Feedback
                        </a>
                    </li>
>>>>>>> 4b16d497
                </ul>
            </div>
        </nav>

        <!-- Main content -->
        <main class="col-lg-11 col-xl-8" role="main">
            <div class="content">
                <div class="card mt-3">
                    <div class="card-title" id="overview">
                        <h2 class="card-header">Overview</h2>
                    </div>
                    <div class="card-body">
                        <div class="row mb-3">
                            <div class="col-sm-4">
                                <div class="card">
                                    <div id="n_papers" class="card-body text-center">
                                        <span class="stats-number"><b>{{ n_papers }}</b></span><br>
                                        <span class="card-text">papers</span>
                                    </div>
                                </div>
                            </div>
                            <div class="col-sm-4">
                                <div id="n_citations" class="card">
                                    <div class="card-body text-center">
                                        <span class="stats-number"><b>{{ n_citations }}</b></span><br>
                                        <span class="card-text">citations</span>
                                    </div>
                                </div>
                            </div>
                            <div class="col-sm-4">
                                <div id="n_topics" class="card">
                                    <div class="card-body text-center">
                                        <span class="stats-number"><b>{{ n_topics }}</b></span><br>
                                        <span class="card-text">topics</span>
                                    </div>
                                </div>
                            </div>
                        </div>
                        <div class="row">
                            <div class="col-3 no-padding-right">
                                <strong>Word cloud</strong>
                                <br>
                                <canvas id="papers_word_cloud" width="0" height="0" style="border:1px solid #eee;">
                                    Canvas is not supported in your browser.
                                </canvas>
                            </div>
                            <div class="col-9 no-padding-left">
                                {% for script, div in papers_stats %}
                                {{ script|safe }}
                                {{ div|safe }}
                                {% endfor %}
                            </div>
                        </div>
                        <div id="search-in-papers" class="row">
                            <div class="col col-auto">
                                <input id="search-input" type="text" class="form-control"
                                       placeholder="Search in papers...">
                            </div>
                            <div class="col col-auto no-padding-left">
                                <button id="search_word" type="button" class="btn btn-light"
                                        onclick="(function(){
                                            papers_callback_word($('#search-input').val().trim())
                                        })();">
                                    <img src="{{ url_for('static', filename='search.svg') }}" alt=""/>&nbsp;Search
                                </button>
                            </div>
                        </div>
                        <div class="row mt-3">
                            <div class="col-auto">
                                <button id="show_as_list" type="button" class="btn btn-light"
                                        onclick="(function(){ papers_callback() })();">
                                    <img src="{{ url_for('static', filename='list.svg') }}" alt="+"/>&nbsp;Show as list
                                </button>
                            </div>
                        </div>
                        <div class="mt-3">
                            <small class="text-muted">Was this useful?</small>
                            <div id="feedback-overview" class="btn-group-horizontal">
                                <button type="button" class="btn btn-sm btn-feedback-yes"
                                        onclick="feedback(this, 1)">
                                    <img src="{{ url_for('static', filename='smile.svg') }}" alt="Yes"/>
                                </button>
                                <button type="button" class="btn btn-sm btn-feedback-meh"
                                        onclick="feedback(this, 0)">
                                    <img src="{{ url_for('static', filename='meh.svg') }}" alt="Not sure"/>
                                </button>
                                <button type="button" class="btn btn-sm btn-feedback-no"
                                        onclick="feedback(this, -1)">
                                    <img src="{{ url_for('static', filename='frown.svg') }}" alt="No"/>
                                </button>
                            </div>
                        </div>
                    </div>
                </div>

                <div class="card mt-3">
                    <div class="card-title" id="highlights">
                        <h1 class="card-header">Highlights</h1>
                    </div>
                    <div class="card-body">
                        <h2 class="card-subtitle">Top Cited Papers</h2>
                        <p>
                            Top 50 cited papers are shown among all the papers for given search query.<br>
                            Year reflects publication year of the original paper.
                        </p>
                        <button type="button" class="btn btn-light"
                                onclick="(function(){ papers_callback_top_papers() })();">
                            <img src="{{ url_for('static', filename='list.svg') }}" alt="+"/>&nbsp;Show as list
                        </button>
                        <div>
                            {% for script, div in top_cited_papers %}
                            {{ script|safe }}
                            {{ div|safe }}
                            {% endfor %}
                        </div>
                        <hr>

                        <h2 class="card-subtitle">Top Cited Papers of the Year</h2>
                        <p>
                            For each year we show the paper which has the most significant number of citations in a
                            given year.<br>
                            Number <i>V</i> means <i>+V</i> gain in citations.<br>
                            Different papers have different colors.
                        </p>
                        <button type="button" class="btn btn-light"
                                onclick="(function(){ papers_callback_papers_of_the_year() })();">
                            <img src="{{ url_for('static', filename='list.svg') }}" alt="+"/>&nbsp;Show as list
                        </button>
                        <div>
                            {% for script, div in max_gain_papers %}
                            {{ script|safe }}
                            {{ div|safe }}
                            {% endfor %}
                        </div>
                        <hr>

                        <h2 class="card-subtitle">Hot Papers</h2>
                        <p>
                            For each year we show a recent paper which has the biggest number of citation since the
                            moment of publication.<br>
                            Number <i>V</i> means <i>*(1 + V)</i> gain in citations.<br>
                            Different papers have different colors.
                        </p>
                        <button type="button" class="btn btn-light"
                                onclick="(function(){ papers_callback_hot_papers() })();">
                            <img src="{{ url_for('static', filename='list.svg') }}" alt="+"/>&nbsp;Show as list
                        </button>
                        <div>
                            {% for script, div in max_relative_gain_papers %}
                            {{ script|safe }}
                            {{ div|safe }}
                            {% endfor %}
                        </div>
                        <div class="mt-3">
                            <small class="text-muted">Was this useful?</small>
                            <div id="feedback-highlights" class="btn-group-horizontal">
                                <button type="button" class="btn btn-sm btn-feedback-yes"
                                        onclick="feedback(this, 1)">
                                    <img src="{{ url_for('static', filename='smile.svg') }}" alt="Yes"/>
                                </button>
                                <button type="button" class="btn btn-sm btn-feedback-meh"
                                        onclick="feedback(this, 0)">
                                    <img src="{{ url_for('static', filename='meh.svg') }}" alt="Not sure"/>
                                </button>
                                <button type="button" class="btn btn-sm btn-feedback-no"
                                        onclick="feedback(this, -1)">
                                    <img src="{{ url_for('static', filename='frown.svg') }}" alt="No"/>
                                </button>
                            </div>
                        </div>
                    </div>
                </div>

                {% if topics_analyzed %}
                <div class="card mt-3">
                    <div class="card-title" id="network">
                        <h1 class="card-header">Network</h1>
                    </div>
                    <div class="card-body">
                        <p>
                            Explore citations between the papers of interest on the citations graph.
                        </p>
                        <button id="show_citations_graph" type="button" class="btn btn-light"
                                onclick="(function(){ graph_callback('citations') })();">
                            Show citations graph
                        </button>
                        <hr>
                        <p>
                            Similarity between papers is computed based on <em>bibliographic coupling</em>,
                            <em>co-citations</em>,<br>
                            <em>direct citations</em>, and <em>potential</em> citations based on text similarity.
                            <br>
                            Explore papers network, where similar papers are located together and connected.
                        </p>
                        <button id="show_structure_graph" type="button" class="col-auto btn btn-light"
                                onclick="(function(){ graph_callback('structure') })();">
                            Show structure graph
                        </button>
                        <div class="mt-3">
                            <small class="text-muted">Was this useful?</small>
                            <div id="feedback-network" class="btn-group-horizontal">
                                <button type="button" class="btn btn-sm btn-feedback-yes"
                                        onclick="feedback(this, 1)">
                                    <img src="{{ url_for('static', filename='smile.svg') }}" alt="Yes"/>
                                </button>
                                <button type="button" class="btn btn-sm btn-feedback-meh"
                                        onclick="feedback(this, 0)">
                                    <img src="{{ url_for('static', filename='meh.svg') }}" alt="Not sure"/>
                                </button>
                                <button type="button" class="btn btn-sm btn-feedback-no"
                                        onclick="feedback(this, -1)">
                                    <img src="{{ url_for('static', filename='frown.svg') }}" alt="No"/>
                                </button>
                            </div>
                        </div>
                    </div>
                </div>

                <div class="card mt-3">
                    <div class="card-title" id="topics">
                        <h1 class="card-header">Topics</h1>
                    </div>
                    <div class="card-body">
                        <p>
                            Topic is a group of papers which share common ideas, describe common features, etc.
                            <br>
                            Topics are extracted based on similarity between papers.
                            <br>
                        </p>
                        <p>
                            Similarity between topics is an average similarity between the papers.
                        </p>
                        {% for script, div in components_similarity %}
                        {{ script|safe }}
                        {{ div|safe }}
                        {% endfor %}
                        <hr>
                        <p>
                            Topic sizes. <em>Note: small topics are merged to "Other".</em>
                        </p>
                        <div>
                            {% for script, div in component_ratio %}
                            {{ script|safe }}
                            {{ div|safe }}
                            {% endfor %}
                        </div>
                        <hr>
                        <p>
                            Topics are organized hierarchically.
                        </p>
                        {% for script, div in topics_hierarchy %}
                        {{ script|safe }}
                        {{ div|safe }}
                        {% endfor %}
                        <div class="mt-3">
                            <small class="text-muted">Was this useful?</small>
                            <div id="feedback-topics" class="btn-group-horizontal">
                                <button type="button" class="btn btn-sm btn-feedback-yes"
                                        onclick="feedback(this, 1)">
                                    <img src="{{ url_for('static', filename='smile.svg') }}" alt="Yes"/>
                                </button>
                                <button type="button" class="btn btn-sm btn-feedback-meh"
                                        onclick="feedback(this, 0)">
                                    <img src="{{ url_for('static', filename='meh.svg') }}" alt="Not sure"/>
                                </button>
                                <button type="button" class="btn btn-sm btn-feedback-no"
                                        onclick="feedback(this, -1)">
                                    <img src="{{ url_for('static', filename='frown.svg') }}" alt="No"/>
                                </button>
                            </div>
                        </div>
                    </div>
                </div>

                <div class="card mt-3">
                    <div class="card-title" id="trends">
                        <h1 class="card-header">Trends</h1>
                    </div>
                    <div class="card-body">
                        <h2 class="card-subtitle">Topics summary</h2>
                        <p>
                            Explore the evolution of trends - dynamics is shown for the timeline.<br>
                            Colors are the same as in the previous diagram.
                        </p>
                        <div>
                            {% for script, div in component_size_summary %}
                            {{ script|safe }}
                            {{ div|safe }}
                            {% endfor %}
                        </div>
                        <hr>
                        <p>Summary publication year for topics.</p>
                        <div>
                            {% for script, div in component_years_summary %}
                            {{ script|safe }}
                            {{ div|safe }}
                            {% endfor %}
                        </div>
                        <div class="mt-3">
                            <small class="text-muted">Was this useful?</small>
                            <div id="feedback-trends" class="btn-group-horizontal">
                                <button type="button" class="btn btn-sm btn-feedback-yes"
                                        onclick="feedback(this, 1)">
                                    <img src="{{ url_for('static', filename='smile.svg') }}" alt="Yes"/>
                                </button>
                                <button type="button" class="btn btn-sm btn-feedback-meh"
                                        onclick="feedback(this, 0)">
                                    <img src="{{ url_for('static', filename='meh.svg') }}" alt="Not sure"/>
                                </button>
                                <button type="button" class="btn btn-sm btn-feedback-no"
                                        onclick="feedback(this, -1)">
                                    <img src="{{ url_for('static', filename='frown.svg') }}" alt="No"/>
                                </button>
                            </div>
                        </div>
                    </div>
                </div>

                <div class="card mt-3">
                    <div class="card-title" id="publications">
                        <h1 class="card-header">Publications</h1>
                    </div>
                    <div class="card-body">
                        <p>
                            Learn more about topics - most cited papers over time are shown for each topic.<br>
                            Papers are sorted descending by citations number overall from bottom to top.<br>
                            Year reflects publication year of the original paper.
                        </p>
                        <div>
                            {% for (script, div), word_cloud, zoom_in_callback in
                            topics_info_and_word_cloud_and_callback %}
                            <div id="topic-div-{{ loop.index }}">
                                <hr>
                                <h2 id="topic-{{ loop.index }}" class="card-subtitle">
                                    Topic {{ loop.index }}
                                    {% if loop.index0 == comp_other %}
                                    - OTHER
                                    {% endif %}
                                    <button type="button" class="btn btn-light"
                                            onclick="(function(){ papers_callback_component({{ loop.index }}); })();">
                                        <img src="{{ url_for('static', filename='list.svg') }}" alt="+"/>&nbsp;Show as
                                        list
                                    </button>
                                    <button type="button" class="btn btn-light"
                                            onclick="(function(){ {{ zoom_in_callback|safe }} })();">
                                        <img src="{{ url_for('static', filename='zoom-in.svg') }}" alt="+"/>&nbsp;Zoom
                                        into
                                    </button>
                                </h2>
                                Number of papers: {{ component_sizes[loop.index - 1] }}
                                <div class="row">
                                    <div class="col-3 no-padding-right">
                                        <strong>Word cloud</strong>
                                        <br>
                                        <canvas id="topic_word_cloud_{{ loop.index }}" width="0" height="0"
                                                style="border:1px solid #eee;">
                                            Canvas is not supported in your browser.
                                        </canvas>
                                    </div>
                                    <div class="col-9 no-padding-left" id="topic_chart_{{ loop.index }}">
                                        {{ script|safe }}
                                        {{ div|safe }}
                                    </div>
                                </div>
                            </div>
                            {% endfor %}
                        </div>
                        <hr>
                        <p>
                            Explore related papers by taking into account all the referencing and citing relationships
                            for papers of interest.<br>
                            <strong>WARNING</strong>: number of papers can increase exponentially, analysis can be slow!
                        </p>
                        <button type="button" class="btn btn-light"
                                onclick="(function(){ {{ papers_zoom_out_callback|safe }} })();">
                            <img src="{{ url_for('static', filename='zoom-out.svg') }}" alt="-"/>&nbsp;Zoom out to
                            related papers
                        </button>
                        <div class="mt-3">
                            <small class="text-muted">Was this useful?</small>
                            <div id="feedback-papers" class="btn-group-horizontal">
                                <button type="button" class="btn btn-sm btn-feedback-yes"
                                        onclick="feedback(this, 1)">
                                    <img src="{{ url_for('static', filename='smile.svg') }}" alt="Yes"/>
                                </button>
                                <button type="button" class="btn btn-sm btn-feedback-meh"
                                        onclick="feedback(this, 0)">
                                    <img src="{{ url_for('static', filename='meh.svg') }}" alt="Not sure"/>
                                </button>
                                <button type="button" class="btn btn-sm btn-feedback-no"
                                        onclick="feedback(this, -1)">
                                    <img src="{{ url_for('static', filename='frown.svg') }}" alt="No"/>
                                </button>
                            </div>
                        </div>
                    </div>
                </div>
                {% endif %}

                <div class="card mt-3">
                    <div class="card-title" id="authors">
                        <h1 class="card-header">Authors</h1>
                    </div>
                    <div class="card-body">
                        <p>
                            List of authors with the largest number of papers for given search query.<br>
                            The colors of the circles in the topics column indicate top 3 most common topics among
                            these papers.<br>
                            The topic circles are arranged according to the number of papers, in descending order.
                        </p>
                        <table id="authors-table" class="table table-sm table-bordered table-striped">
                            <thead>
                            <tr>
                                <th scope="col">#</th>
                                <th scope="col">Author</th>
                                <th scope="col">Papers</th>
                                <th scope="col">Topics</th>
                            </tr>
                            </thead>
                            <tbody>
                            {% for row in author_statistics %}
                            <tr>
                                <th scope="row">{{ loop.index }}</th>
                                <td>{{ row[0] }}</td>
                                <td>
                                    <button type="button" class="btn btn-link link"
                                            onclick="(function(){ papers_callback_author('{{ row[0] }}');})();">
                                        {{ row[1] }}
                                    </button>
                                </td>
                                <td>{{ row[2]|safe }}</td>
                            </tr>
                            {% endfor %}
                            </tbody>
                        </table>
                        <div class="mt-3">
                            <small class="text-muted">Was this useful?</small>
                            <div id="feedback-authors" class="btn-group-horizontal">
                                <button type="button" class="btn btn-sm btn-feedback-yes"
                                        onclick="feedback(this, 1)">
                                    <img src="{{ url_for('static', filename='smile.svg') }}" alt="Yes"/>
                                </button>
                                <button type="button" class="btn btn-sm btn-feedback-meh"
                                        onclick="feedback(this, 0)">
                                    <img src="{{ url_for('static', filename='meh.svg') }}" alt="Not sure"/>
                                </button>
                                <button type="button" class="btn btn-sm btn-feedback-no"
                                        onclick="feedback(this, -1)">
                                    <img src="{{ url_for('static', filename='frown.svg') }}" alt="No"/>
                                </button>
                            </div>
                        </div>
                    </div>
                </div>

                <div class="card mt-3">
                    <div class="card-title" id="journals">
                        <h1 class="card-header">Journals</h1>
                    </div>
                    <div class="card-body">
                        <p>
                            List of journals with the largest number of papers for given search query.<br>
                            The colors of the circles in the topics column indicate top 3 most common topics among
                            these papers.<br>
                            The topic circles are arranged according to the number of papers, in descending order.
                        </p>
                        <table id="journals-table" class="table table-sm table-bordered table-striped">
                            <thead>
                            <tr>
                                <th scope="col">#</th>
                                <th scope="col">Journal</th>
                                <th scope="col">Papers</th>
                                <th scope="col">Topics</th>
                            </tr>
                            </thead>
                            <tbody>
                            {% for row in journal_statistics %}
                            <tr>
                                <th scope="row">{{ loop.index }}</th>
                                <td>{{ row[0] }}</td>
                                <td>
                                    <button type="button" class="btn btn-link link" onclick="(function(){
                                papers_callback_journal('{{ row[0] }}');
                            })();">{{ row[1] }}
                                    </button>
                                </td>
                                <td>{{ row[2]|safe }}</td>
                            </tr>
                            {% endfor %}
                            </tbody>
                        </table>
                        <div class="mt-3">
                            <small class="text-muted">Was this useful?</small>
                            <div id="feedback-journals" class="btn-group-horizontal">
                                <button type="button" class="btn btn-sm btn-feedback-yes"
                                        onclick="feedback(this, 1)">
                                    <img src="{{ url_for('static', filename='smile.svg') }}" alt="Yes"/>
                                </button>
                                <button type="button" class="btn btn-sm btn-feedback-meh"
                                        onclick="feedback(this, 0)">
                                    <img src="{{ url_for('static', filename='meh.svg') }}" alt="Not sure"/>
                                </button>
                                <button type="button" class="btn btn-sm btn-feedback-no"
                                        onclick="feedback(this, -1)">
                                    <img src="{{ url_for('static', filename='frown.svg') }}" alt="No"/>
                                </button>
                            </div>
                        </div>
                    </div>
                </div>

                <div class="card mt-3">
                    <div class="card-title" id="numbers">
                        <h1 class="card-header">Numbers</h1>
                    </div>
                    <div class="card-body">
                        <p>
                            Numbers are extracted from papers abstracts, use search to filter the table.
                        </p>
                        {% if numbers is defined %}
                        <table id="numbers-table" class="table table-sm table-bordered table-striped">
                            <thead>
                            <tr>
                                <th scope="col">#</th>
                                <th scope="col">Title</th>
                                <th scope="col">Numbers</th>
                            </tr>
                            </thead>
                            <tbody>
                            {% for id, url, title, metrics in numbers %}
                            <tr>
                                <th scope="row">{{ loop.index }}</th>
                                <td><a class="link" href="{{ url }}">{{ title }}</a></td>
                                <td>{{ metrics }}</td>
                            </tr>
                            {% endfor %}
                            </tbody>
                        </table>
                        {% endif %}
                        <div class="mt-3">
                            <small class="text-muted">Was this useful?</small>
                            <div id="feedback-numbers" class="btn-group-horizontal">
                                <button type="button" class="btn btn-sm btn-feedback-yes"
                                        onclick="feedback(this, 1)">
                                    <img src="{{ url_for('static', filename='smile.svg') }}" alt="Yes"/>
                                </button>
                                <button type="button" class="btn btn-sm btn-feedback-meh"
                                        onclick="feedback(this, 0)">
                                    <img src="{{ url_for('static', filename='meh.svg') }}" alt="Not sure"/>
                                </button>
                                <button type="button" class="btn btn-sm btn-feedback-no"
                                        onclick="feedback(this, -1)">
                                    <img src="{{ url_for('static', filename='frown.svg') }}" alt="No"/>
                                </button>
                            </div>
                        </div>
                    </div>
                </div>

                <div class="card mt-3">
                    <div class="card-title" id="evolution">
                        <h1 class="card-header">Topic Evolution</h1>
                    </div>
                    <div class="card-body">
                        <p>
                            Topics extraction is performed longitudinally at several time points to detect merges and splits
                            of topics. <br>
                            Edge width reflects the number of papers which moved from one topic to another.<br>
                            <i>NPY</i> - not published yet.
                        </p>
                        {% if topic_evolution is defined %}
                        {% for script, div in topic_evolution %}
                        {{ script|safe }}
                        {{ div|safe }}
                        {% endfor %}
                        {% if topic_evolution_keywords is defined %}
                        <table id="topic_evolution_keywords" class="table table-sm table-bordered table-striped">
                            <thead>
                            <tr>
                                <th scope="col">#</th>
                                <th scope="col">Year</th>
                                <th scope="col">Topic</th>
                                <th scope="col">Tags</th>
                            </tr>
                            </thead>
                            <tbody>
                            {% for year, topic, kwds in topic_evolution_keywords %}
                            <tr>
                                <th scope="row">{{ loop.index }}</th>
                                <td>{{ year }}</td>
                                <td>{{ topic }}</td>
                                <td>{{ kwds }}</td>
                            </tr>
                            {% endfor %}
                            </tbody>
                        </table>
                        {% endif %}
                        <div class="mt-3">
                            <small class="text-muted">Was this useful?</small>
                            <div id="feedback-evolution" class="btn-group-horizontal">
                                <button type="button" class="btn btn-sm btn-feedback-yes"
                                        onclick="feedback(this, 1)">
                                    <img src="{{ url_for('static', filename='smile.svg') }}" alt="Yes"/>
                                </button>
                                <button type="button" class="btn btn-sm btn-feedback-meh"
                                        onclick="feedback(this, 0)">
                                    <img src="{{ url_for('static', filename='meh.svg') }}" alt="Not sure"/>
                                </button>
                                <button type="button" class="btn btn-sm btn-feedback-no"
                                        onclick="feedback(this, -1)">
                                    <img src="{{ url_for('static', filename='frown.svg') }}" alt="No"/>
                                </button>
                            </div>
                        </div>
                        {% else %}
                        Failed to analyze topic evolution because year step is too big.
                        {% endif %}
                    </div>
                </div>

                <div class="card mt-3">
<<<<<<< HEAD
                    <div class="card-title" id="review">
                        <h1 class="card-header">Review</h1>
                    </div>
                    <div class="card-body">
                        <p>
                            Generate a review for the chosen topic.<br>
                        </p>
                        <div class="row no-gutters align-items-center mb-3">
                            <div class="col input-group">
                                <div class="input-group-prepend">
                                    <span class="input-group-text" id="number-papers-addon">Number of papers</span>
                                </div>
                                <input class="form-control form-control-borderless" type="number"
                                       name="number-papers" id="papers-input"
                                       value="10"
                                       aria-describedby="number-papers-addon"
                                       autofocus required>
                            </div>
                            <div class="col input-group">
                                <div class="input-group-prepend">
                                    <span class="input-group-text" id="number-of-sents-addon">Sentences each</span>
                                </div>
                                <input class="form-control form-control-borderless" type="number"
                                       name="number-of-sents" id="sents-input"
                                       value="1"
                                       aria-describedby="number-of-sents-addon"
                                       autofocus required>
                            </div>
                        </div>
                        <button type="button" class="btn btn-primary btn-block" onclick="(function(){
                                review_callback(document.getElementById('papers-input').value,document.getElementById('sents-input').value);
                            })();">Generate review</button>
                    </div>
                </div>

=======
                    <div class="card-title" id="feedback">
                        <h1 class="card-header">We value your opinion</h1>
                    </div>
                    <div class="card-body">
                        <p>
                            Please help us to make the service better!<br>
                            Use the form below to tell us more about you and your opinion about the service,<br>
                            or click instant feedback buttons to share your feelings about particular report section.<br>
                            Also you can optionally leave your email to contact you later.
                        </p>
                        <form name="feedback-form" action="feedback" method="POST">
                            <div class="form-group">
                                <label for="feedback-message">Message</label>
                                <textarea class="form-control" id="feedback-message" name="message"
                                          rows="5" maxlength="2000"
                                          aria-describedby="emailHelp"
                                          placeholder="Enter message"></textarea>
                                <small id="messageHelp" class="form-text text-muted">
                                    Max length: 2000.</small>
                            </div>
                            <div class="form-group">
                                <label for="feedback-email">Email address</label>
                                <input type="email" class="form-control" id="feedback-email" name="email"
                                       aria-describedby="emailHelp"
                                       placeholder="Enter email"/>
                                <small id="emailHelp" class="form-text text-muted">
                                    We'll never share your email with anyone else.</small>
                            </div>
                            <div class="form-group">
                                <button type="submit" class="btn btn-primary">Submit</button>
                            </div>
                            <div class="form-group">
                                <input type="hidden" class="form-control" id="feedback-jobid" name="jobid" value=""/>
                                <input type="hidden" class="form-control" name="type" value="result"/>
                            </div>
                        </form>
                    </div>
                </div>
>>>>>>> 4b16d497
                <div class="mt-3 ml-3" id="log">
                    <h5><a class="link" data-toggle="collapse" href="#collapseLog"
                           role="button" aria-expanded="false"
                           aria-controls="collapseCocitations">
                        Logs
                    </a></h5>
                    <div id="collapseLog" class="card-body collapse">
                        <pre>{{log}}</pre>
                    </div>
                </div>
            </div>
        </main>

        <!--Right alignment-->
        <div class="d-none d-xl-block col-xl-2"></div>
    </div>
</div>
<footer>
    <p>version {{ version }}<br/>
        &copy; 2019-2020 <a href="https://research.jetbrains.org/groups/biolabs"
                            title="JetBrains Research BioLabs"
                            target="_blank">JetBrains Research</a></p>
</footer>
<script type="text/javascript">
    function startIntro() {
        var intro = introJs();
        intro.setOptions({
            steps: [
                {
                    intro: "This page is a report of the analysis for the query <em>{{query}} at {{source}}<br>{{limit}} {{sort}}</em>."
                },
                {
                    element: '#sidebar',
                    intro: "Results are organised into sections - different aspects of analysis."
                },
                {
                    element: '#overview',
                    intro: "The report starts with a general information about the topic of interest. " +
                        "It shows total number of papers, citations, and general information like overall " +
                        "publications dynamics, and most common words in the field."
                },
                {
                    element: '#n_papers',
                    intro: '{{n_papers}} papers were found and analyzed.'
                },
                {
                    element: '#n_citations',
                    intro: '{{n_citations}} is the summary number of all the citations of the papers.'
                },
                {
                    element: '#n_topics',
                    intro: "{{n_topics}} topics were found among the papers.<br>"
                },
                {
                    element: '#papers_word_cloud',
                    intro: "Click on any keyword to open the list of papers with this keyword in a new tab."
                },
                {
                    element: '#search-in-papers',
                    intro: "Or search anything in paper titles or abstracts."
                },
                {
                    element: '#show_as_list',
                    intro: "Click <img src=\"{{ url_for('static', filename='list.svg') }}\" alt=\"+\"/> " +
                        "<em>Show as list</em> anytime to open the list of papers in a separate window."
                },
                {
                    element: '#highlights',
                    intro: "Highlights section contains information about most notable papers. " +
                        "Top cited papers, papers of the year, and hot papers are shown in a dedicated sections."
                },
                {
                    element: '#show_citations_graph',
                    intro: "Click <em>Show citations graph</em> to explore citations graph among the papers."
                },
                {
                    element: '#show_structure_graph',
                    intro: "Click <em>Show structure graph</em> to explore overall papers similarity."
                },
                {
                    element: '#topics',
                    intro: "Topic is a group of papers which share common ideas, describe common features, etc.<br>" +
                        "Topics are extracted based on citations graph and text analysis."
                },
                {
                    element: '#topic-1',
                    intro: "This is the detailed information about topic 1. As usual, " +
                        "click <img src=\"{{ url_for('static', filename='list.svg') }}\" alt=\"+\"/> " +
                        "<em>Show as list</em> to open the list of papers for the topic or " +
                        "use the <img src=\"{{ url_for('static', filename='zoom-in.svg') }}\" alt=\"+\"/> " +
                        "<em>Zoom into</em> button to run analysis for this particular topic.<br>"
                },
                {
                    element: '#topic_chart_1',
                    intro: "Hover over glyphs to check out tooltips that contain general information " +
                        "about the papers. Click glyphs to open a page about corresponding paper in a " +
                        "new tab."
                },
                {
                    element: '#authors',
                    intro: "Information about authors and journals with the largest number of papers " +
                        "is organised into tables, which also show distribution over topics. You can " +
                        "open all papers for a certain author or journal by clicking the corresponding " +
                        "number of papers."
                },
                {
                    element: '#numbers',
                    intro: "Explore numbers hidden in papers abstracts!"
                },
                {
                    element: '#evolution',
                    intro: "Explore evolution of ideas in the field."
                },
                {
<<<<<<< HEAD
                    element: '#review',
                    intro: "Generate review draft. Apply deep neural network language model BERT " +
                        "to collect most important sentences from most cited papers for earch topic."
                },
                {   intro: "Congratulations!<br>" +
=======
                    element: '#feedback',
                    intro: "Please help us to improve the service!<br>" +
                        "Your feedback is very welcome."
                },
                {
                    intro: "Congratulations!<br>" +
>>>>>>> 4b16d497
                        "Now you are ready to explore scientific literature with PubTrends."
                }
            ]
        });

        intro.start();
    }
</script>
</body>
</html><|MERGE_RESOLUTION|>--- conflicted
+++ resolved
@@ -278,7 +278,6 @@
                         </a>
                     </li>
                     <li class="nav-item row">
-<<<<<<< HEAD
                         <a class="nav-link no-padding-right" href="#review" title="Review">
                             <img class="nav-icon" src="{{ url_for('static', filename='list.svg') }}"/>
                         </a>
@@ -286,8 +285,7 @@
                             Review
                         </a>
                     </li>
-                    {% endif %}
-=======
+                    <li class="nav-item row">
                         <a class="nav-link no-padding-right" href="#feedback" title="Feedback">
                             <img class="nav-icon" src="{{ url_for('static', filename='edit.svg') }}"/>
                         </a>
@@ -295,7 +293,6 @@
                             Feedback
                         </a>
                     </li>
->>>>>>> 4b16d497
                 </ul>
             </div>
         </nav>
@@ -917,7 +914,6 @@
                 </div>
 
                 <div class="card mt-3">
-<<<<<<< HEAD
                     <div class="card-title" id="review">
                         <h1 class="card-header">Review</h1>
                     </div>
@@ -950,10 +946,27 @@
                         <button type="button" class="btn btn-primary btn-block" onclick="(function(){
                                 review_callback(document.getElementById('papers-input').value,document.getElementById('sents-input').value);
                             })();">Generate review</button>
-                    </div>
-                </div>
-
-=======
+                        <div class="mt-3">
+                            <small class="text-muted">Was this useful?</small>
+                            <div id="feedback-review" class="btn-group-horizontal">
+                                <button type="button" class="btn btn-sm btn-feedback-yes"
+                                        onclick="feedback(this, 1)">
+                                    <img src="{{ url_for('static', filename='smile.svg') }}" alt="Yes"/>
+                                </button>
+                                <button type="button" class="btn btn-sm btn-feedback-meh"
+                                        onclick="feedback(this, 0)">
+                                    <img src="{{ url_for('static', filename='meh.svg') }}" alt="Not sure"/>
+                                </button>
+                                <button type="button" class="btn btn-sm btn-feedback-no"
+                                        onclick="feedback(this, -1)">
+                                    <img src="{{ url_for('static', filename='frown.svg') }}" alt="No"/>
+                                </button>
+                            </div>
+                        </div>
+                    </div>
+                </div>
+
+                <div class="card mt-3">
                     <div class="card-title" id="feedback">
                         <h1 class="card-header">We value your opinion</h1>
                     </div>
@@ -992,7 +1005,7 @@
                         </form>
                     </div>
                 </div>
->>>>>>> 4b16d497
+
                 <div class="mt-3 ml-3" id="log">
                     <h5><a class="link" data-toggle="collapse" href="#collapseLog"
                            role="button" aria-expanded="false"
@@ -1017,7 +1030,7 @@
                             target="_blank">JetBrains Research</a></p>
 </footer>
 <script type="text/javascript">
-    function startIntro() {
+    function startIntro(){
         var intro = introJs();
         intro.setOptions({
             steps: [
@@ -1049,10 +1062,6 @@
                 {
                     element: '#papers_word_cloud',
                     intro: "Click on any keyword to open the list of papers with this keyword in a new tab."
-                },
-                {
-                    element: '#search-in-papers',
-                    intro: "Or search anything in paper titles or abstracts."
                 },
                 {
                     element: '#show_as_list',
@@ -1106,21 +1115,7 @@
                     element: '#evolution',
                     intro: "Explore evolution of ideas in the field."
                 },
-                {
-<<<<<<< HEAD
-                    element: '#review',
-                    intro: "Generate review draft. Apply deep neural network language model BERT " +
-                        "to collect most important sentences from most cited papers for earch topic."
-                },
                 {   intro: "Congratulations!<br>" +
-=======
-                    element: '#feedback',
-                    intro: "Please help us to improve the service!<br>" +
-                        "Your feedback is very welcome."
-                },
-                {
-                    intro: "Congratulations!<br>" +
->>>>>>> 4b16d497
                         "Now you are ready to explore scientific literature with PubTrends."
                 }
             ]
