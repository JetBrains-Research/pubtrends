--- conflicted
+++ resolved
@@ -89,7 +89,7 @@
             const jobid = new URL(window.location).searchParams.get('jobid');
             window.open(url + '&type=' + graphType + '&jobid=' + jobid, '_blank');
         }
-        
+
         function review_callback(papersNumber, sentsNumber) {
             const url = '/review?query=' + query_fixed + '&source={{source}}&limit={{limit}}&sort={{sort}}';
             // Decode jobid from URL
@@ -363,20 +363,10 @@
                             Similarity between papers is computed based on <em>bibliographic coupling</em>,
                             <em>co-citations</em>, <em>direct citations</em>,<br>
                             and <em>potential</em> citations based on text similarity.<br>
-<<<<<<< HEAD
-                            Structure within a research field can be visualized as an hierarchical graph.<br>
-                        </p>
-                            <button id="show_structure_graph" type="button" class="col-auto btn btn-light"
-                                    onclick="(function(){ graph_callback('structure') })();">
-                                <img src="{{ url_for('static', filename='globe.svg') }}" alt="+"/>&nbsp;
-                                Show structure graph
-                            </button>
-=======
                             Clustering by similarity information is used for topics extraction.
                         <hr>
                         <p>
                             Similarity between topics is an average similarity between the papers.
->>>>>>> bcb2bb0c
                         </p>
                         {% for script, div in components_similarity %}
                         {{ script|safe }}
@@ -384,15 +374,7 @@
                         {% endfor %}
                         <hr>
                         <p>
-<<<<<<< HEAD
-                            Similarity information is used for topics extraction.<br>
-                            Bars represent number of papers within each topic.<br>
-                            Click on bars to get detailed information about keywords and publications for each topic.
-                            <br>
-                            <em>Note: small topics are merged to "Other" by size (&#8804;10 papers) and to limit total number to &#8804;20.</em>
-=======
                             Topic sizes. <em>Note: small topics are merged to "Other".</em>
->>>>>>> bcb2bb0c
                         </p>
                         <div>
                             {% for script, div in component_ratio %}
@@ -580,7 +562,7 @@
                         </table>
                     </div>
                 </div>
-            
+
                 <div class="card mt-3">
                     <div class="card-title" id="review">
                         <h1 class="card-header">Review</h1>
@@ -769,6 +751,11 @@
                         "open all papers for a certain author or journal by clicking the corresponding " +
                         "number of papers."
                 },
+                {
+                    element: '#review',
+                    intro: "Generate review draft. Apply deep neural network language model BERT " +
+                        "to collect most important sentences from most cited papers for earch topic."
+                },
                 {   intro: "Congratulations!<br>" +
                         "Now you are ready to explore scientific literature with PubTrends."
                 }
