{% extends 'admin/master.html' %}
{% block head %}
    {{ super() }}
<script src="https://code.jquery.com/jquery-3.3.1.min.js"
        integrity="sha384-tsQFqpEReu7ZLhBV2VZlAu7zcOV+rXbYlF2cqB8txI/8aZajjp4Bqd+V6D5IgvKT"
        crossorigin="anonymous"></script>
<script src="https://cdn.bokeh.org/bokeh/release/bokeh-2.0.2.min.js"
        crossorigin="anonymous"></script>
<script src="https://cdn.bokeh.org/bokeh/release/bokeh-widgets-2.0.2.min.js"
        crossorigin="anonymous"></script>
<script src="{{ url_for('static', filename='wordcloud.js') }}"></script>
<!--<script src="../../static/wordcloud.js"/>-->

{% if word_cloud is defined %}
    <script>
        "use strict";
        $(document).ready(function() {
            var words = JSON.parse('{{ word_cloud }}'.replace(/&#34;/g, '"').replace(/&#39;/g, '\'').replace(/&amp;/g, '&'));
            process_word_cloud('word_cloud', $('#word_cloud').outerWidth(), 600, 900, 600, words, null);
        });
    </script>
{% endif %}

{% endblock head %}
{% block body %}
    {{ super() }}
<h3>Terms searches</h3>
Total: {{ total_terms_searches }}<br>
Successful: {{ successful_searches }}<br>
Average duration: {{ searches_avg_duration }}<br>
Papers shown: {{ searches_papers_shown }}<br>
Citations graph shown: {{ searches_graph_citations_shown }}<br>
Similarity graph shown: {{ searches_graph_similarity_shown }}<br>

{% if total_terms_searches > 0 %}
{% for script, div in terms_searches_plot %}
{{ script|safe }}
{{ div|safe }}
{% endfor %}
{%  endif %}

<h3>Paper searches</h3>
Total: {{ total_paper_searches }}<br>
Successful: {{ paper_successful_searches }}<br>
Average duration: {{ paper_searches_avg_duration }}

{% if total_paper_searches > 0 %}
{% for script, div in paper_searches_plot %}
{{ script|safe }}
{{ div|safe }}
{% endfor %}

{% if word_cloud is defined %}
<h3>Word cloud</h3>
<canvas id="word_cloud" style="border:1px solid #eee; width: 100%; height: 100%;">
    Canvas is not supported in your browser.
</canvas>
{% endif %}

<h3>Recent searches</h3>
<table class="table table-sm table-bordered table-striped">
    <thead>
    <tr>
        <th scope="col">#</th>
        <th scope="col">Date</th>
        <th scope="col">Search</th>
        <th scope="col">Duration</th>
        <th scope="col">Papers</th>
        <th scope="col">Citations</th>
        <th scope="col">Similarity</th>
    </tr>
    </thead>
    <tbody>
    {% for d, q, l, du, p, cg, sg in recent_searches %}
    <tr>
        <th scope="row">{{ loop.index }}</th>
        <td>{{ d }}</td>
        <td>
            <a class="link" href="{{ l }}">{{ q }}</a>
        </td>
        <td>{{ du }}</td>
        <td>{{ p }}</td>
        <td>{{ cg }}</td>
        <td>{{ sg }}</td>
    </tr>
    {% endfor %}
    </tbody>
</table><small class="form-text text-muted">{{recent}} recent.</small>

<<<<<<< HEAD
=======

>>>>>>> cadd7c0b
<h3>Recent papers</h3>
<table class="table table-sm table-bordered table-striped">
    <thead>
    <tr>
        <th scope="col">#</th>
        <th scope="col">Date</th>
        <th scope="col">Search</th>
        <th scope="col">Duration</th>
    </tr>
    </thead>
    <tbody>
    {% for d, q, l, du in recent_papers %}
    <tr>
        <th scope="row">{{ loop.index }}</th>
        <td>{{ d }}</td>
        <td>
            <a class="link" href="{{ l }}">{{ q }}</a>
        </td>
        <td>{{ du }}</td>
    </tr>
    {% endfor %}
    </tbody>
</table><small class="text-muted">{{recent}} recent.</small>

{% endif %}

{% endblock body %}<|MERGE_RESOLUTION|>--- conflicted
+++ resolved
@@ -87,10 +87,7 @@
     </tbody>
 </table><small class="form-text text-muted">{{recent}} recent.</small>
 
-<<<<<<< HEAD
-=======
 
->>>>>>> cadd7c0b
 <h3>Recent papers</h3>
 <table class="table table-sm table-bordered table-striped">
     <thead>
