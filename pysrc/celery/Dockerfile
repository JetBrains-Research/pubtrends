--- conflicted
+++ resolved
@@ -2,6 +2,9 @@
 
 LABEL author = "Oleg Shpynov"
 LABEL email = "os@jetbrains.com"
+
+# Update pubtrends
+RUN source activate pubtrends && pip install redis
 
 ENV CELERY_BROKER_URL redis://redis:6379/0
 ENV CELERY_RESULT_BACKEND redis://redis:6379/0
@@ -10,7 +13,6 @@
 COPY . /home/user/
 WORKDIR /home/user/
 
-<<<<<<< HEAD
 # Install dependencies missing in biolabs/pubtrends
 RUN source activate pubtrends && \
     pip install lazy && \
@@ -21,8 +23,6 @@
 # Download all the nltk resources
 RUN source activate pubtrends && python pysrc/papers/utils.py
 
-=======
->>>>>>> bcb2bb0c
 # Launch celery workers
 ENTRYPOINT source activate pubtrends \
     && celery -A pysrc.celery.tasks worker -c 5 --loglevel=debug --logfile=/logs/celery.log