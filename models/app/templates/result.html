--- conflicted
+++ resolved
@@ -275,8 +275,6 @@
             </div>
         </main>
     </div>
-<<<<<<< HEAD
-=======
     <div class="card mt-3">
         <div class="card-title">
             <h1 class="card-header" id="authors">Authors</h1>
@@ -317,7 +315,6 @@
 
     <h1>Log</h1>
     <pre id="log">{{log}}</pre>
->>>>>>> 78f323fe
 </div>
 <footer>
     <p>version {{ version }}<br/>
