--- conflicted
+++ resolved
@@ -68,26 +68,15 @@
 def process():
     if len(request.args) > 0:
         jobid = request.values.get('jobid')
+        terms = request.args.get('terms')
+        analysis_type = request.values.get('analysis_type')
         source = request.args.get('source')
-        terms = request.args.get('terms')
-<<<<<<< HEAD
-        analysis_type = request.values.get('analysis_type')
-        source = request.values.get('source')
         key = request.args.get('key')
         value = request.args.get('value')
 
         if jobid:
             if terms:
                 terms += f'at {source}'
-=======
-        key = request.args.get('key')
-        value = request.args.get('value')
-        analysis_type = request.values.get("analysis_type")
-        print(jobid, source, terms, key, value, analysis_type)
-
-        if jobid:
-            if terms:
->>>>>>> 242d45d0
                 return render_template('process.html', search_string=terms,
                                        subpage="result", args={'terms': quote(terms), 'jobid': jobid},
                                        JOBID=jobid, version=PUBTRENDS_CONFIG.version)
@@ -97,11 +86,7 @@
                                        JOBID=jobid, version=PUBTRENDS_CONFIG.version)
             else:
                 if analysis_type in ['detailed', 'expanded']:
-<<<<<<< HEAD
                     terms = f"{analysis_type} analysis of the previous query at {source}"
-=======
-                    terms = f"{analysis_type} analysis of the previous query"
->>>>>>> 242d45d0
 
                     return render_template('process.html', search_string=terms,
                                            subpage="result", JOBID=jobid, version=PUBTRENDS_CONFIG.version,
