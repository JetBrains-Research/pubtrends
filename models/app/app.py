--- conflicted
+++ resolved
@@ -86,26 +86,6 @@
 def index():
     if request.method == 'POST':
         terms, id_list, zoom = '', '', ''
-<<<<<<< HEAD
-        if 'terms' in request.form:
-            terms = request.form.get('terms')
-            analysis_type = ''
-        elif 'id_list' in request.form:
-            id_list = request.form.get('id_list').split(',')
-            zoom = request.form.get('zoom')
-            analysis_type = 'expanded' if zoom == 'out' else 'detailed'
-        else:
-            raise Exception("Request should contain either terms or list of ids")
-        source = request.form.get('source')
-
-        sort = request.form.get('sort')
-        amount = request.form.get('amount')
-        if len(terms) > 0 or id_list:
-            # Submit Celery task
-            job = analyze_async.delay(source=source, terms=terms, id_list=id_list, zoom=zoom,
-                                      sort=sort, amount=amount)
-            return redirect(flask.url_for('.process', terms=terms, jobid=job.id))
-=======
         source = request.form.get('source')
         if 'terms' in request.form:
             terms = request.form.get('terms')
@@ -121,11 +101,8 @@
             # Submit Celery task
             job = analyze_async.delay(source=source, terms=terms, id_list=id_list, zoom=zoom)
             return redirect(flask.url_for('.process', terms=terms, analysis_type=analysis_type, jobid=job.id))
->>>>>>> 6f34d30d
 
-    return render_template('main.html', version=PUBTRENDS_CONFIG.version,
-                           amounts=PUBTRENDS_CONFIG.show_max_articles_options,
-                           default_amount=PUBTRENDS_CONFIG.show_max_articles_default_value)
+    return render_template('main.html', version=PUBTRENDS_CONFIG.version)
 
 
 def get_app():
