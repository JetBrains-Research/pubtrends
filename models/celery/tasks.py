import os

from bokeh.embed import components
from celery import Celery, current_task

from models.keypaper.analysis import KeyPaperAnalyzer
from models.keypaper.config import PubtrendsConfig
from models.keypaper.pm_loader import PubmedLoader
from models.keypaper.ss_loader import SemanticScholarLoader
from models.keypaper.visualization import Plotter

CELERY_BROKER_URL = os.environ.get('CELERY_BROKER_URL', 'redis://localhost:6379'),
CELERY_RESULT_BACKEND = os.environ.get('CELERY_RESULT_BACKEND', 'redis://localhost:6379')

# Configure Celery
celery = Celery("tasks", backend=CELERY_RESULT_BACKEND, broker=CELERY_BROKER_URL)

PUBTRENDS_CONFIG = PubtrendsConfig(test=False)


# Tasks will be served by Celery,
# specify task name explicitly to avoid problems with modules
@celery.task(name='analyze_async')
def analyze_async(source, terms):
    if source == 'Pubmed':
        loader = PubmedLoader(PUBTRENDS_CONFIG)
        amount_of_papers = '29 million'
    elif source == 'Semantic Scholar':
        loader = SemanticScholarLoader(PUBTRENDS_CONFIG)
        amount_of_papers = '45 million'
    else:
        raise Exception(f"Unknown source {source}")
    analyzer = KeyPaperAnalyzer(loader)
    # current_task is from @celery.task
    log = analyzer.launch(*terms, task=current_task)

    # Initialize plotter after completion of analysis
    plotter = Plotter(analyzer)

    # Subtopic evolution is ignored for now.
    # Order is important here!
    return {
        'log': log,
        'n_papers': len(analyzer.df),
        'n_citations': int(analyzer.df['total'].sum()),
        'n_subtopics': len(analyzer.components),
        'cocitations_clusters': [components(plotter.cocitations_clustering())],
        'component_size_summary': [components(plotter.component_size_summary())],
        'subtopic_timeline_graphs': [components(p) for p in plotter.subtopic_timeline_graphs()],
        'top_cited_papers': [components(plotter.top_cited_papers())],
        'max_gain_papers': [components(plotter.max_gain_papers())],
        'max_relative_gain_papers': [components(plotter.max_relative_gain_papers())],
        'component_ratio': [components(plotter.component_ratio())],
        'papers_stats': [components(plotter.papers_statistics())],
<<<<<<< HEAD
=======
        'found_papers': str(analyzer.articles_found),
        'number_of_papers': amount_of_papers,
>>>>>>> 78f323fe
        'clusters_info_message': plotter.clusters_info_message,
        'subtopic_evolution': [components(plotter.subtopic_evolution())],
        'author_statistics': [components(plotter.author_statistics())],
        'journal_statistics': [components(plotter.journal_statistics())]
        # TODO: this doesn't work
        # 'citations_dynamics': [components(plotter.article_citation_dynamics())],
    }<|MERGE_RESOLUTION|>--- conflicted
+++ resolved
@@ -52,11 +52,8 @@
         'max_relative_gain_papers': [components(plotter.max_relative_gain_papers())],
         'component_ratio': [components(plotter.component_ratio())],
         'papers_stats': [components(plotter.papers_statistics())],
-<<<<<<< HEAD
-=======
         'found_papers': str(analyzer.articles_found),
         'number_of_papers': amount_of_papers,
->>>>>>> 78f323fe
         'clusters_info_message': plotter.clusters_info_message,
         'subtopic_evolution': [components(plotter.subtopic_evolution())],
         'author_statistics': [components(plotter.author_statistics())],
