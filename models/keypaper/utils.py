import html
import logging
import re
from collections import Counter
from string import Template
from threading import Lock

import binascii
import nltk
import numpy as np
import pandas as pd
import sys
from matplotlib import colors
from nltk.corpus import stopwords, wordnet
from nltk.stem import WordNetLemmatizer, SnowballStemmer
from nltk.tokenize import word_tokenize
from sklearn.decomposition import LatentDirichletAllocation
from sklearn.feature_extraction.text import CountVectorizer, TfidfTransformer

nltk.download('averaged_perceptron_tagger')  # required for nltk.pos_tag
nltk.download('punkt')  # required for word_tokenize
nltk.download('stopwords')
nltk.download('wordnet')
STOP_WORDS_SET = set(stopwords.words('english'))

# Lock to support multithreading for NLTK
# See https://github.com/nltk/nltk/issues/1576
NLTK_LOCK = Lock()

LOCAL_BASE_URL = Template('/paper?source=$source&id=')
PUBMED_ARTICLE_BASE_URL = 'https://www.ncbi.nlm.nih.gov/pubmed/?term='
SEMANTIC_SCHOLAR_BASE_URL = 'https://www.semanticscholar.org/paper/'

# IMPORTANT
# KeyPaperAnalyzer.launch() performs "zoom - 1" expand operations if id_list is given.
# This allows to perform zoom out in case of regular zoom out action and double in case of single paper analysis.
ZOOM_IN = 0
ZOOM_OUT = 1
PAPER_ANALYSIS = 2

ZOOM_IN_TITLE = 'detailed'
ZOOM_OUT_TITLE = 'expanded'
PAPER_ANALYSIS_TITLE = 'paper-analysis'

SORT_MOST_CITED = 'Most Cited'
SORT_MOST_RELEVANT = 'Most Relevant'
SORT_MOST_RECENT = 'Most Recent'


log = logging.getLogger(__name__)


def zoom_name(zoom):
    if int(zoom) == ZOOM_IN:
        return ZOOM_IN_TITLE
    elif int(zoom) == ZOOM_OUT:
        return ZOOM_OUT_TITLE
    elif int(zoom) == PAPER_ANALYSIS:
        return PAPER_ANALYSIS_TITLE
    raise ValueError(f'Illegal zoom key value: {zoom}')


def get_wordnet_pos(treebank_tag):
    """Convert pos_tag output to WordNetLemmatizer tags."""
    NLTK_LOCK.acquire()
    if treebank_tag.startswith('J'):
        result = wordnet.ADJ
    elif treebank_tag.startswith('V'):
        result = wordnet.VERB
    elif treebank_tag.startswith('N'):
        result = wordnet.NOUN
    elif treebank_tag.startswith('R'):
        result = wordnet.ADV
    else:
        result = ''
    NLTK_LOCK.release()
    return result


def is_noun_or_adj(pos):
    return pos[:2] == 'NN' or pos == 'JJ'


def preprocess_text(text):
    text = text.lower()
    # Replace non-ascii with space
    text = re.sub(r'[^\x00-\x7F]+', ' ', text)
    text = text.replace('-', ' ')
    text = re.sub('[^a-zA-Z0-9 ]*', '', text)
    # Whitespaces normalization, see #215
    text = re.sub('[ ]{2,}', ' ', text.strip())
    return text


def tokenize(text, query=None, min_token_length=3):
    if text is None:
        return []
    text = preprocess_text(text)

    # Filter out search query
    if query is not None:
        for term in preprocess_text(query).split(' '):
            text = text.replace(term.lower(), '')

    tokenized = word_tokenize(text)

    words_of_interest = [(word, pos) for word, pos in nltk.pos_tag(tokenized) if
                         word not in STOP_WORDS_SET and is_noun_or_adj(pos)]

    lemmatizer = WordNetLemmatizer()
    lemmatized = filter(lambda t: len(t) >= min_token_length,
                        [lemmatizer.lemmatize(w, pos=get_wordnet_pos(pos)) for w, pos in words_of_interest])

    stemmer = SnowballStemmer('english')
    stemmed = [(stemmer.stem(word), word) for word in lemmatized]

    # Substitute each stem with the shortest similar word
    stems_mapping = {}
    for stem, word in stemmed:
        if stem in stems_mapping:
            if len(stems_mapping[stem]) > len(word):
                stems_mapping[stem] = word
        else:
            stems_mapping[stem] = word

    return [stems_mapping[stem] for stem, _ in stemmed]


def get_frequent_tokens(df, query, fraction=0.1, min_tokens=20):
    """
    Compute tokens weighted frequencies
    :param query: search query to exclude
    :param fraction: fraction of most common tokens
    :param min_tokens: minimal number of tokens to return
    :return: dictionary {token: frequency}
    """
    counter = Counter()
    for text in df['title'] + ' ' + df['abstract']:
        for token in tokenize(text, query):
            counter[token] += 1
    result = {}
    tokens = len(counter)
    for token, cnt in counter.most_common(max(min_tokens, int(tokens * fraction))):
        result[token] = cnt / tokens
    return result


def get_topic_word_cloud_data(df_kwd, comp):
    """Parse TF-IDF based tokens from text"""
    kwds = {}
    for pair in list(df_kwd[df_kwd['comp'] == comp]['kwd'])[0].split(','):
        token, value = pair.split(':')
        for word in token.split(' '):
            kwds[word] = float(value) + kwds.get(word, 0)
    return kwds


def get_topics_description(df, comps, query, n_words, n_gram=2):
    if len(comps) == 1:
        most_frequent = get_frequent_tokens(df, query)
        return {0: list(sorted(most_frequent.items(), key=lambda kv: kv[1], reverse=True))[:n_words]}

    ngrams, tfidf = compute_tfidf(df, comps, query, n_words, n_gram=n_gram)
    result = {}
    for comp in comps.keys():
        # Generate no keywords for '-1' component
        if comp == -1:
            result[comp] = ''
            continue

        # Take size indices with the largest tfidf first
        counter = Counter()
        for i, n in enumerate(ngrams):
            for w in n.split(' '):
                counter[w] += tfidf[comp, i]
        result[comp] = counter.most_common(n_words)
    return result


def get_tfidf_words(df, comps, query, size, n_words):
    tokens, tfidf = compute_tfidf(df, comps, query, n_words, other_comp=-1, ignore_other=True)
    kwd = {}
    for comp in comps.keys():
        # Generate no keywords for '-1' component
        if comp == -1:
            kwd[comp] = ''
            continue

        # Sort indices by tfidf value
        # It might be faster to use np.argpartition instead of np.argsort
        ind = np.argsort(tfidf[comp, :].toarray(), axis=1)

        # Take tokens with the largest tfidf
        kwd[comp] = [tokens[idx] for idx in ind[0, -size:]]
    return kwd


def compute_tfidf(df, comps, query, n_words, n_gram=1, other_comp=None, ignore_other=False):
    corpus = []
    for comp, article_ids in comps.items():
        # -1 is OTHER component, not meaningful
        if not (ignore_other and comp == other_comp):
            df_comp = df[df['id'].isin(article_ids)]
            corpus.append(' '.join([f'{t} {a}' for t, a in zip(df_comp['title'], df_comp['abstract'])]))
    vectorizer = CountVectorizer(min_df=0.01, max_df=0.8, ngram_range=(1, n_gram),
                                 max_features=n_words * len(comps),
                                 tokenizer=lambda t: tokenize(t, query))
    counts = vectorizer.fit_transform(corpus)
    tfidf_transformer = TfidfTransformer()
    tfidf = tfidf_transformer.fit_transform(counts)
    ngrams = vectorizer.get_feature_names()
    return ngrams, tfidf


def split_df_list(df, target_column, separator):
    """
    :param df: dataframe to split
    :param target_column: the column containing the values to split
    :param separator:  the symbol used to perform the split
    :return: a dataframe with each entry for the target column separated, with each element moved into a new row.
    The values in the other columns are duplicated across the newly divided rows.
    """

    def split_list_to_rows(row, row_accumulator, target_column, separator):
        split_row = row[target_column].split(separator)
        for s in split_row:
            new_row = row.to_dict()
            new_row[target_column] = s
            row_accumulator.append(new_row)

    new_rows = []
    df.apply(split_list_to_rows, axis=1, args=(new_rows, target_column, separator))
    new_df = pd.DataFrame(new_rows)
    return new_df


def cut_authors_list(authors, limit=10):
    # handle empty string and float('nan') cases
    if not authors or pd.isnull(authors):
        return "No authors listed"

    before_separator = limit - 1
    separator = ',...,'
    author_list = authors.split(', ')
    if len(author_list) > limit:
        return ', '.join(author_list[:before_separator]) + separator + author_list[-1]
    return authors


def extract_authors(authors_list):
    if not authors_list:
        return ''

    return ', '.join(filter(None, map(lambda authors: html.unescape(authors['name']), authors_list)))


def crc32(hex_string):
    n = binascii.crc32(bytes.fromhex(hex_string))
    return to_32_bit_int(n)


def to_32_bit_int(n):
    if n >= (1 << 31):
        return -(1 << 32) + n
    return n


def build_corpus(df):
    log.info(f'Building corpus from {len(df)} articles')
    corpus = [f'{title} {abstract}'
              for title, abstract in zip(df['title'].values, df['abstract'].values)]
    log.info(f'Corpus size: {sys.getsizeof(corpus)} bytes')
    return corpus


def vectorize(corpus, query=None, n_words=1000):
    log.info(f'Counting word usage in the corpus, using only {n_words} most frequent words')
    vectorizer = CountVectorizer(tokenizer=lambda t: tokenize(t, query), max_features=n_words)
    counts = vectorizer.fit_transform(corpus)
    log.info(f'Output shape: {counts.shape}')
    return counts, vectorizer


def lda_topics(counts, n_topics=10):
    log.info(f'Performing LDA topic analysis')
    lda = LatentDirichletAllocation(n_components=n_topics, random_state=0)
    topics = lda.fit_transform(counts)

    log.info('Done')
    return topics, lda


def explain_lda_topics(lda, vectorizer, n_top_words=20):
    feature_names = vectorizer.get_feature_names()
    explanations = {}
    for i, topic in enumerate(lda.components_):
        explanations[i] = [(topic[i], feature_names[i]) for i in topic.argsort()[:-n_top_words - 1:-1]]

    return explanations


def trim(string, max_length):
    return f'{string[:max_length]}...' if len(string) > max_length else string


def preprocess_search_query(query, min_search_words):
    """ Preprocess search string for Neo4j full text lookup """
    if ',' in query:
        qor = ''
        for p in query.split(','):
            if len(qor) > 0:
                qor += ' OR '
            pp = preprocess_search_query(p.strip(), min_search_words)
            if ' AND ' in pp:
                qor += f'({pp})'
            else:
                qor += pp
        return qor
    processed = re.sub('[ ]{2,}', ' ', query.strip())  # Whitespaces normalization, see #215
    if len(processed) == 0:
        raise Exception('Empty query')
    processed = re.sub('[^0-9a-zA-Z\'"\\-\\.+ ]', '', processed)  # Remove unknown symbols
    if len(processed) == 0:
        raise Exception('Illegal character(s), only English letters, numbers, '
                        f'and +- signs are supported. Query: {query}')
    if len(re.split('[ -]', processed)) < min_search_words:
        raise Exception(f'Please use more specific query with >= {min_search_words} words. Query: {query}')
    # Looking for complete phrase
    if re.match('^"[^"]+"$', processed):
        return '"' + re.sub('"', '', processed) + '"'
    elif re.match('^[^"]+$', processed):
        words = [re.sub("'s$", '', w) for w in processed.split(' ')]  # Fix apostrophes
        stemmer = SnowballStemmer('english')
        stems = set([stemmer.stem(word) for word in words])
        if len(stems) + len(processed.split('-')) - 1 < min_search_words:
            raise Exception(f'Please use query with >= {min_search_words} different words. Query: {query}')
        return ' AND '.join([w if '-' not in w else f'"{w}"' for w in words])  # Dashed terms should be quoted
    raise Exception(f'Illegal search query, please use search terms or '
                    f'all the query wrapped in "" for phrasal search. Query: {query}')


<<<<<<< HEAD
def preprocess_doi(line):
    """
    Removes doi.org prefix if full URL was pasted, then strips unnecessary slashes
    """
    (_, _, doi) = line.rpartition('doi.org')
    return doi.strip('/')


def preprocess_pubmed_search_title(line):
    """
    Title processing similar to PubmedXMLParser - special characters removal
    """
    return line.strip('.[]')
=======
def hex2rgb(color):
    return [int(color[pos:pos + 2], 16) for pos in range(1, 7, 2)]


def rgb2hex(color):
    if isinstance(color, str):
        r, g, b, _ = colors.to_rgba(color)
        r, g, b = r * 255, g * 255, b * 255
    else:
        r, g, b = color
    return "#{0:02x}{1:02x}{2:02x}".format(int(r), int(g), int(b))
>>>>>>> d5509844
<|MERGE_RESOLUTION|>--- conflicted
+++ resolved
@@ -339,7 +339,7 @@
                     f'all the query wrapped in "" for phrasal search. Query: {query}')
 
 
-<<<<<<< HEAD
+
 def preprocess_doi(line):
     """
     Removes doi.org prefix if full URL was pasted, then strips unnecessary slashes
@@ -353,7 +353,7 @@
     Title processing similar to PubmedXMLParser - special characters removal
     """
     return line.strip('.[]')
-=======
+
 def hex2rgb(color):
     return [int(color[pos:pos + 2], 16) for pos in range(1, 7, 2)]
 
@@ -364,5 +364,4 @@
         r, g, b = r * 255, g * 255, b * 255
     else:
         r, g, b = color
-    return "#{0:02x}{1:02x}{2:02x}".format(int(r), int(g), int(b))
->>>>>>> d5509844
+    return "#{0:02x}{1:02x}{2:02x}".format(int(r), int(g), int(b))