import binascii
import html
import itertools
import logging
import re
import sys
from collections import Counter
from string import Template
from threading import Lock

import nltk
import numpy as np
import pandas as pd
from nltk.corpus import stopwords, wordnet
from nltk.stem import WordNetLemmatizer, SnowballStemmer
from nltk.tokenize import word_tokenize
from sklearn.decomposition import LatentDirichletAllocation
<<<<<<< HEAD
from sklearn.feature_extraction.text import TfidfVectorizer, CountVectorizer
=======
from sklearn.feature_extraction.text import CountVectorizer, TfidfTransformer
from threading import Lock
>>>>>>> c32c7600

nltk.download('averaged_perceptron_tagger')  # required for nltk.pos_tag
nltk.download('punkt')  # required for word_tokenize
nltk.download('stopwords')
nltk.download('wordnet')
STOP_WORDS_SET = set(stopwords.words('english'))

# Lock to support multithreading for NLTK
# See https://github.com/nltk/nltk/issues/1576
NLTK_LOCK = Lock()

LOCAL_BASE_URL = Template('/paper?source=$source&id=')
PUBMED_ARTICLE_BASE_URL = 'https://www.ncbi.nlm.nih.gov/pubmed/?term='
SEMANTIC_SCHOLAR_BASE_URL = 'https://www.semanticscholar.org/paper/'

# IMPORTANT
# KeyPaperAnalyzer.launch() performs "zoom - 1" expand operations if id_list is given.
# This allows to perform zoom out in case of regular zoom out action and double in case of single paper analysis.
ZOOM_IN = 0
ZOOM_OUT = 1
PAPER_ANALYSIS = 2

ZOOM_IN_TITLE = 'detailed'
ZOOM_OUT_TITLE = 'expanded'
PAPER_ANALYSIS_TITLE = 'paper-analysis'

SORT_MOST_CITED = 'Most Cited'
SORT_MOST_RELEVANT = 'Most Relevant'
SORT_MOST_RECENT = 'Most Recent'


log = logging.getLogger(__name__)


def zoom_name(zoom):
    if int(zoom) == ZOOM_IN:
        return ZOOM_IN_TITLE
    elif int(zoom) == ZOOM_OUT:
        return ZOOM_OUT_TITLE
    elif int(zoom) == PAPER_ANALYSIS:
        return PAPER_ANALYSIS_TITLE
    raise ValueError(f'Illegal zoom key value: {zoom}')


def get_wordnet_pos(treebank_tag):
    """Convert pos_tag output to WordNetLemmatizer tags."""
    NLTK_LOCK.acquire()
    if treebank_tag.startswith('J'):
        result = wordnet.ADJ
    elif treebank_tag.startswith('V'):
        result = wordnet.VERB
    elif treebank_tag.startswith('N'):
        result = wordnet.NOUN
    elif treebank_tag.startswith('R'):
        result = wordnet.ADV
    else:
        result = ''
    NLTK_LOCK.release()
    return result


def is_noun_or_adj(pos):
    return pos[:2] == 'NN' or pos == 'JJ'


def preprocess_text(text):
    text = text.lower()
    # Replace non-ascii with space
    text = re.sub(r'[^\x00-\x7F]+', ' ', text)
    text = text.replace('-', ' ')
    text = re.sub('[^a-zA-Z0-9 ]*', '', text)
    # Whitespaces normalization, see #215
    text = re.sub('[ ]{2,}', ' ', text.strip())
    return text


def tokenize(text, query=None, min_token_length=3):
    if text is None:
        return []
    text = preprocess_text(text)

    # Filter out search query
    if query is not None:
        for term in preprocess_text(query).split(' '):
            text = text.replace(term.lower(), '')

    tokenized = word_tokenize(text)

    words_of_interest = [(word, pos) for word, pos in nltk.pos_tag(tokenized) if
                         word not in STOP_WORDS_SET and is_noun_or_adj(pos)]

    lemmatizer = WordNetLemmatizer()
    lemmatized = filter(lambda t: len(t) >= min_token_length,
                        [lemmatizer.lemmatize(w, pos=get_wordnet_pos(pos)) for w, pos in words_of_interest])

    stemmer = SnowballStemmer('english')
    stemmed = [(stemmer.stem(word), word) for word in lemmatized]

    # Substitute each stem with the shortest similar word
    stems_mapping = {}
    for stem, word in stemmed:
        if stem in stems_mapping:
            if len(stems_mapping[stem]) > len(word):
                stems_mapping[stem] = word
        else:
            stems_mapping[stem] = word

    return [stems_mapping[stem] for stem, _ in stemmed]


def get_frequent_tokens(df, query, fraction=0.1, min_tokens=20):
    """
    Compute tokens weighted frequencies, favouring title
    :param query: search query to exclude
    :param fraction: fraction of most common tokens
    :param min_tokens: minimal number of tokens to return
    :return: dictionary {token: frequency}
    """
    counter = Counter()
    for title in df['title']:
        # Count only single occurrence
        for token in set(tokenize(title, query)):
            counter[token] += 2  # Weight for title
    for abstract in df['abstract']:
        # Count only single occurrence
        for token in set(tokenize(abstract, query)):
            counter[token] += 1  # Weight for abstract
    result = {}
    tokens = len(counter)
    for token, cnt in counter.most_common(max(min_tokens, int(tokens * fraction))):
        result[token] = cnt / tokens
    return result


def get_topic_word_cloud_data(df_kwd, comp):
    """Parse TF-IDF based tokens from text"""
    kwds = {}
    for pair in list(df_kwd[df_kwd['comp'] == comp]['kwd'])[0].split(','):
        token, value = pair.split(':')
        for word in token.split(' '):
            kwds[word] = float(value) + kwds.get(word, 0)
    return kwds


def get_topics_description(df, comps, query, n_words):
    if len(comps) == 1:
        most_frequent = get_frequent_tokens(df, query)
        return {0: list(sorted(most_frequent.items(), key=lambda kv: kv[1], reverse=True))[:n_words]}

    ngrams, tfidf = compute_tfidf(df, comps, query, n_words, n_gram=2)
    result = {}
    for comp in comps.keys():
        # Generate no keywords for '-1' component
        if comp == -1:
            result[comp] = ''
            continue

        # Sort indices by tfidf value
        # It might be faster to use np.argpartition instead of np.argsort
        ind = np.argsort(tfidf[comp, :].toarray(), axis=1)

        # Take size indices with the largest tfidf
        result[comp] = list(itertools.chain.from_iterable(
            [[(t, tfidf[comp, idx]) for t in ngrams[idx].split(' ')] for idx in ind[0, ::-1]])
        )
    return result


def get_tfidf_words(df, comps, query, size, n_words):
    tokens, tfidf = compute_tfidf(df, comps, query, n_words, other_comp=-1, ignore_other=True)
    kwd = {}
    for comp in comps.keys():
        # Generate no keywords for '-1' component
        if comp == -1:
            kwd[comp] = ''
            continue

        # Sort indices by tfidf value
        # It might be faster to use np.argpartition instead of np.argsort
        ind = np.argsort(tfidf[comp, :].toarray(), axis=1)

        # Take tokens with the largest tfidf
        kwd[comp] = [tokens[idx] for idx in ind[0, -size:]]
    return kwd


def compute_tfidf(df, comps, query, n_words, n_gram=1, other_comp=None, ignore_other=False):
    corpus = []
    for comp, article_ids in comps.items():
        # -1 is OTHER component, not meaningful
        if not (ignore_other and comp == other_comp):
            df_comp = df[df['id'].isin(article_ids)]
            # Artificially create weighted text, duplicating words in title
            # See: get_frequent_tokens
            # Important: As of Python 3.7 set from list preserves order, we can use ngrams
            tokens = itertools.chain.from_iterable(
                [list(set(tokenize(t, query))) * 2 for t in df_comp['title']] +
                [list(set(tokenize(a, query))) for a in df_comp['abstract']])
            corpus.append(' '.join(tokens))
    vectorizer = CountVectorizer(min_df=0.01, max_df=0.8, ngram_range=(1, n_gram), max_features=n_words * len(comps))
    counts = vectorizer.fit_transform(corpus)
    tfidf_transformer = TfidfTransformer()
    tfidf = tfidf_transformer.fit_transform(counts)
    ngrams = vectorizer.get_feature_names()
    return ngrams, tfidf


def split_df_list(df, target_column, separator):
    """
    :param df: dataframe to split
    :param target_column: the column containing the values to split
    :param separator:  the symbol used to perform the split
    :return: a dataframe with each entry for the target column separated, with each element moved into a new row.
    The values in the other columns are duplicated across the newly divided rows.
    """

    def split_list_to_rows(row, row_accumulator, target_column, separator):
        split_row = row[target_column].split(separator)
        for s in split_row:
            new_row = row.to_dict()
            new_row[target_column] = s
            row_accumulator.append(new_row)

    new_rows = []
    df.apply(split_list_to_rows, axis=1, args=(new_rows, target_column, separator))
    new_df = pd.DataFrame(new_rows)
    return new_df


def cut_authors_list(authors, limit=10):
    # handle empty string and float('nan') cases
    if not authors or pd.isnull(authors):
        return "No authors listed"

    before_separator = limit - 1
    separator = ',...,'
    author_list = authors.split(', ')
    if len(author_list) > limit:
        return ', '.join(author_list[:before_separator]) + separator + author_list[-1]
    return authors


def extract_authors(authors_list):
    if not authors_list:
        return ''

    return ', '.join(filter(None, map(lambda authors: html.unescape(authors['name']), authors_list)))


def crc32(hex_string):
    n = binascii.crc32(bytes.fromhex(hex_string))
    return to_32_bit_int(n)


def to_32_bit_int(n):
    if n >= (1 << 31):
        return -(1 << 32) + n
    return n


def build_corpus(df):
    log.info(f'Building corpus from {len(df)} articles')
    corpus = [f'{title} {abstract}'
              for title, abstract in zip(df['title'].values, df['abstract'].values)]
    log.info(f'Corpus size: {sys.getsizeof(corpus)} bytes')
    return corpus


def vectorize(corpus, query=None, n_words=1000):
    log.info(f'Counting word usage in the corpus, using only {n_words} most frequent words')
    vectorizer = CountVectorizer(tokenizer=lambda t: tokenize(t, query), max_features=n_words)
    counts = vectorizer.fit_transform(corpus)
    log.info(f'Output shape: {counts.shape}')
    return counts, vectorizer


def lda_subtopics(counts, n_topics=10):
    log.info(f'Performing LDA subtopic analysis')
    lda = LatentDirichletAllocation(n_components=n_topics, random_state=0)
    topics = lda.fit_transform(counts)

    log.info('Done')
    return topics, lda


def explain_lda_subtopics(lda, vectorizer, n_top_words=20):
    feature_names = vectorizer.get_feature_names()
    explanations = {}
    for i, topic in enumerate(lda.components_):
        explanations[i] = [(topic[i], feature_names[i]) for i in topic.argsort()[:-n_top_words - 1:-1]]

    return explanations


def trim(string, max_length):
    return f'{string[:max_length]}...' if len(string) > max_length else string


def preprocess_search_query(query, min_search_words):
<<<<<<< HEAD
    ''' Preprocess search string for Neo4j full text lookup '''
    if len(query) == 0:
        return None
    terms_str = re.sub('[^0-9a-zA-Z"\\-\\.+, ]', '', query.strip())  # Remove unknown symbols
    if len(terms_str) == 0:
        raise Exception(f'Illegal character(s), only English letters, numbers, '
                        f'and +- signs are supported')
    if len(query.split(' ')) < min_search_words:
        raise Exception(f'Please use more specific query with >= {min_search_words} words')
    # Looking for complete phrase
    if re.match('^"[^"]+"$', terms_str):
        return '\'"' + re.sub('"', '', terms_str) + '"\''
    elif re.match('^[^"]+$', terms_str):
        return '"' + ' AND '.join([f"'{w}'" for w in terms_str.split(' ')]) + '"'
    raise Exception(f'Illegal search string, please use search terms or '
                    f'all the query wrapped in "" for phrasal search')


def preprocess_doi(line):
    """
    Removes doi.org prefix if full URL was pasted, then strips unnecessary slashes
    """
    (_, _, doi) = line.rpartition('doi.org')
    return doi.strip('/')


def preprocess_pubmed_search_title(line):
    """
    Title processing similar to PubmedXMLParser - special characters removal
    """
    return line.strip('.[]')
=======
    """ Preprocess search string for Neo4j full text lookup """
    processed = re.sub('[ ]{2,}', ' ', query.strip())  # Whitespaces normalization, see #215
    if len(processed) == 0:
        raise Exception('Empty query')
    processed = re.sub('[^0-9a-zA-Z"\\-\\.+, ]', '', processed)  # Remove unknown symbols
    if len(processed) == 0:
        raise Exception('Illegal character(s), only English letters, numbers, '
                        f'and +- signs are supported. Query: {query}')
    if len(processed.split(' ')) < min_search_words:
        raise Exception(f'Please use more specific query with >= {min_search_words} words. Query: {query}')
    # Looking for complete phrase
    if re.match('^"[^"]+"$', processed):
        return '\'"' + re.sub('"', '', processed) + '"\''
    elif re.match('^[^"]+$', processed):
        words = processed.split(' ')
        stemmer = SnowballStemmer('english')
        stems = set([stemmer.stem(word) for word in words])
        if len(stems) < min_search_words:
            raise Exception(f'Please use query with >= {min_search_words} different words. Query: {query}')
        return '"' + ' AND '.join([f"'{w}'" for w in words]) + '"'
    raise Exception(f'Illegal search query, please use search terms or '
                    f'all the query wrapped in "" for phrasal search. Query: {query}')
>>>>>>> c32c7600
<|MERGE_RESOLUTION|>--- conflicted
+++ resolved
@@ -15,12 +15,7 @@
 from nltk.stem import WordNetLemmatizer, SnowballStemmer
 from nltk.tokenize import word_tokenize
 from sklearn.decomposition import LatentDirichletAllocation
-<<<<<<< HEAD
-from sklearn.feature_extraction.text import TfidfVectorizer, CountVectorizer
-=======
 from sklearn.feature_extraction.text import CountVectorizer, TfidfTransformer
-from threading import Lock
->>>>>>> c32c7600
 
 nltk.download('averaged_perceptron_tagger')  # required for nltk.pos_tag
 nltk.download('punkt')  # required for word_tokenize
@@ -320,39 +315,6 @@
 
 
 def preprocess_search_query(query, min_search_words):
-<<<<<<< HEAD
-    ''' Preprocess search string for Neo4j full text lookup '''
-    if len(query) == 0:
-        return None
-    terms_str = re.sub('[^0-9a-zA-Z"\\-\\.+, ]', '', query.strip())  # Remove unknown symbols
-    if len(terms_str) == 0:
-        raise Exception(f'Illegal character(s), only English letters, numbers, '
-                        f'and +- signs are supported')
-    if len(query.split(' ')) < min_search_words:
-        raise Exception(f'Please use more specific query with >= {min_search_words} words')
-    # Looking for complete phrase
-    if re.match('^"[^"]+"$', terms_str):
-        return '\'"' + re.sub('"', '', terms_str) + '"\''
-    elif re.match('^[^"]+$', terms_str):
-        return '"' + ' AND '.join([f"'{w}'" for w in terms_str.split(' ')]) + '"'
-    raise Exception(f'Illegal search string, please use search terms or '
-                    f'all the query wrapped in "" for phrasal search')
-
-
-def preprocess_doi(line):
-    """
-    Removes doi.org prefix if full URL was pasted, then strips unnecessary slashes
-    """
-    (_, _, doi) = line.rpartition('doi.org')
-    return doi.strip('/')
-
-
-def preprocess_pubmed_search_title(line):
-    """
-    Title processing similar to PubmedXMLParser - special characters removal
-    """
-    return line.strip('.[]')
-=======
     """ Preprocess search string for Neo4j full text lookup """
     processed = re.sub('[ ]{2,}', ' ', query.strip())  # Whitespaces normalization, see #215
     if len(processed) == 0:
@@ -375,4 +337,18 @@
         return '"' + ' AND '.join([f"'{w}'" for w in words]) + '"'
     raise Exception(f'Illegal search query, please use search terms or '
                     f'all the query wrapped in "" for phrasal search. Query: {query}')
->>>>>>> c32c7600
+
+
+def preprocess_doi(line):
+    """
+    Removes doi.org prefix if full URL was pasted, then strips unnecessary slashes
+    """
+    (_, _, doi) = line.rpartition('doi.org')
+    return doi.strip('/')
+
+
+def preprocess_pubmed_search_title(line):
+    """
+    Title processing similar to PubmedXMLParser - special characters removal
+    """
+    return line.strip('.[]')