import binascii
import html
import logging
import re
import sys
from collections import Counter
from string import Template

import nltk
import numpy as np
import pandas as pd
from nltk.corpus import stopwords, wordnet
from nltk.stem import WordNetLemmatizer, SnowballStemmer
from nltk.tokenize import word_tokenize
from sklearn.decomposition import LatentDirichletAllocation
from sklearn.feature_extraction.text import TfidfVectorizer, CountVectorizer

nltk.download('stopwords')
nltk.download('punkt')
nltk.download('averaged_perceptron_tagger')
nltk.download('wordnet')

LOCAL_BASE_URL = Template('/paper?source=$source&id=')
PUBMED_ARTICLE_BASE_URL = 'https://www.ncbi.nlm.nih.gov/pubmed/?term='
SEMANTIC_SCHOLAR_BASE_URL = 'https://www.semanticscholar.org/paper/'


def get_wordnet_pos(treebank_tag):
    """Convert pos_tag output to WordNetLemmatizer tags."""
    if treebank_tag.startswith('J'):
        return wordnet.ADJ
    elif treebank_tag.startswith('V'):
        return wordnet.VERB
    elif treebank_tag.startswith('N'):
        return wordnet.NOUN
    elif treebank_tag.startswith('R'):
        return wordnet.ADV
    else:
        return ''


def tokenize(text, terms=None):
    is_noun_or_adj = lambda pos: pos[:2] == 'NN' or pos == 'JJ'
    special_symbols_regex = re.compile(r'[^a-zA-Z0-9\- ]*')
    text = text.lower()

    # Filter out search terms
    if terms is not None:
        for term in terms:
            text = text.replace(term.lower(), '')

    tokenized = word_tokenize(re.sub(special_symbols_regex, '', text))
    stop_words = set(stopwords.words('english'))
    words_of_interest = [(word, pos) for word, pos in nltk.pos_tag(tokenized) if
                         word not in stop_words and is_noun_or_adj(pos)]

    lemmatizer = WordNetLemmatizer()
<<<<<<< HEAD
    lemmatized = [lemmatizer.lemmatize(w, pos=get_wordnet_pos(pos)) for w, pos in words_of_interest]
=======
    lemmatized = list(filter(lambda t: len(t) >= 3, [lemmatizer.lemmatize(w, pos=get_wordnet_pos(pos))
                                                     for w, pos in words_of_interest]))
>>>>>>> 565bca60

    stemmer = SnowballStemmer('english')
    stemmed = [(stemmer.stem(word), word) for word in lemmatized]

    # Substitute each stem with the shortest similar word
    stems_mapping = {}
    for stem, word in stemmed:
        if stem in stems_mapping:
            if len(stems_mapping[stem]) > len(word):
                stems_mapping[stem] = word
        else:
            stems_mapping[stem] = word

    return [stems_mapping[stem] for stem, _ in stemmed]


def get_ngrams(text, n=1):
    """1/2/3-grams computation for string"""
    tokens = tokenize(text)
    ngrams = list(tokens)
    if n > 1:
        for t1, t2 in zip(tokens[:-1], tokens[1:]):
            ngrams.append(t1 + ' ' + t2)
    if n > 2:
        for t1, t2, t3 in zip(tokens[:-2], tokens[1:-1], tokens[2:]):
            ngrams.append(t1 + ' ' + t2 + ' ' + t3)
    return ngrams


def get_most_common_ngrams(titles, abstracts, number=500):
    """
    :param titles: list of titles for articles in a component
    :param abstracts: list of abstracts
    :param number: amount of most common ngrams
    :return: dictionary {ngram : frequency}
    """
    ngrams_counter = Counter()
    for text in titles:
        if isinstance(text, str):
            for ngram in get_ngrams(text):
                # More weight for titles
                ngrams_counter[ngram] += 1.5
    for text in abstracts:
        if isinstance(text, str):
            for ngram in get_ngrams(text):
                ngrams_counter[ngram] += 1
    most_common = {}
    for ngram, cnt in ngrams_counter.most_common(number):
        most_common[ngram] = cnt / len(ngrams_counter)
    return most_common


def get_subtopic_descriptions(df, comps, size=100):
    """
    Create TF-IDF based description on n-grams
    :param comps: dictionary {component : [list of ids]}
    """
    logging.info('Computing most common n-grams')
    n_comps = len(set(comps.keys()))
    most_common = [None] * n_comps
    for idx, comp in comps.items():
        df_comp = df[df['id'].isin(comp)]
        most_common[idx] = get_most_common_ngrams(df_comp['title'], df_comp['abstract'])

    logging.info('Compute Augmented Term Frequency - Inverse Document Frequency')
    # The tf–idf is the product of two statistics, term frequency and inverse document frequency.
    # This provides greater weight to values that occur in fewer documents.
    idfs = {}
    kwd = {}
    for idx in range(n_comps):
        max_cnt = max(most_common[idx].values())
        # augmented frequency to avoid document length bias
        idfs[idx] = {k: (0.5 + 0.5 * v / max_cnt) *
                     np.log(n_comps / sum([k in mcoc for mcoc in most_common]))
                     for k, v in most_common[idx].items()}
        kwd[idx] = ','.join([f'{k}:{(max(most_common[idx][k], 1e-3)):.3f}'
                             for k, _v in list(sorted(idfs[idx].items(),
                                                      key=lambda kv: kv[1],
                                                      reverse=True))[:size]])
    return kwd


def get_word_cloud_data(df_kwd, c):
    """Parse TF-IDF based ngramms from text"""
    kwds = {}
    for pair in list(df_kwd[df_kwd['comp'] == c]['kwd'])[0].split(','):
        ngram, count = pair.split(':')
        for word in ngram.split(' '):
            kwds[word] = float(count) + kwds.get(word, 0)
    return kwds


def get_tfidf_words(df, comps, terms, size=5):
    corpus = []

    for comp, article_ids in comps.items():
        # Generate descriptions only for meaningful components, avoid -1
        if comp >= 0:
            comp_corpus = ''
            for article_id in article_ids:
                sel = df[df['id'] == article_id]
                if len(sel) > 0:
                    title = sel['title'].astype(str).values[0]
                    abstract = sel['abstract'].astype(str).values[0]
                    comp_corpus += f'{title} {abstract}'
                else:
                    raise ValueError('Empty selection by id')
            corpus.append(comp_corpus)

    vectorizer = TfidfVectorizer(tokenizer=lambda text: tokenize(text, terms=terms), stop_words='english')
    tfidf = vectorizer.fit_transform(corpus)

    words = vectorizer.get_feature_names()
    kwd = {}
    for i in comps.keys():
        # Generate no keywords for '-1' component
        if i < 0:
            kwd[i] = ''
            continue

        # It might be faster to use np.argpartition instead of np.argsort
        # Sort indices by tfidf value
        ind = np.argsort(tfidf[i, :].toarray(), axis=1)

        # Take size indices with the largest tfidf
        kwd[i] = list(map(lambda idx: words[idx], ind[0, -size:]))

    return kwd


def split_df_list(df, target_column, separator):
    """
    :param df: dataframe to split
    :param target_column: the column containing the values to split
    :param separator:  the symbol used to perform the split
    :return: a dataframe with each entry for the target column separated, with each element moved into a new row.
    The values in the other columns are duplicated across the newly divided rows.
    """

    def split_list_to_rows(row, row_accumulator, target_column, separator):
        split_row = row[target_column].split(separator)
        for s in split_row:
            new_row = row.to_dict()
            new_row[target_column] = s
            row_accumulator.append(new_row)

    new_rows = []
    df.apply(split_list_to_rows, axis=1, args=(new_rows, target_column, separator))
    new_df = pd.DataFrame(new_rows)
    return new_df


def cut_authors_list(authors, limit=10):
    # handle empty string and float('nan') cases
    if not authors or pd.isnull(authors):
        return "No authors listed"

    before_separator = limit - 1
    separator = ',...,'
    author_list = authors.split(', ')
    if len(author_list) > limit:
        return ', '.join(author_list[:before_separator]) + separator + author_list[-1]
    return authors


def extract_authors(authors_list):
    if not authors_list:
        return ''

    return ', '.join(filter(None, map(lambda authors: html.unescape(authors['name']), authors_list)))


def lda_subtopics(df, n_words, n_topics):
    logging.info(f'Building corpus from {len(df)} articles')
    corpus = [f'{title} {abstract}'
              for title, abstract in zip(df['title'].values, df['abstract'].values)]
    logging.info(f'Corpus size: {sys.getsizeof(corpus)} bytes')

    logging.info(f'Counting word usage in the corpus, using only {n_words} most frequent words')
    vectorizer = CountVectorizer(tokenizer=tokenize, max_features=n_words)
    tfidf = vectorizer.fit_transform(corpus)
    logging.info(f'Output shape: {tfidf.shape}')

    logging.info(f'Performing LDA subtopic analysis')
    lda = LatentDirichletAllocation(n_components=n_topics, random_state=0)
    lda.fit(tfidf)

    topics = lda.transform(tfidf)
    logging.info('Done')
    return topics, lda, vectorizer


def explain_lda_subtopics(lda, vectorizer, n_top_words):
    feature_names = vectorizer.get_feature_names()
    explanations = {}
    for i, topic in enumerate(lda.components_):
        explanations[i] = [(topic[i], feature_names[i]) for i in topic.argsort()[:-n_top_words - 1:-1]]

    return explanations


def crc32(hex_string):
    n = binascii.crc32(bytes.fromhex(hex_string))
    return to_32_bit_int(n)


def to_32_bit_int(n):
    if n >= (1 << 31):
        return -(1 << 32) + n
    return n


def build_corpus(df):
    logging.info(f'Building corpus from {len(df)} articles')
    corpus = [f'{title} {abstract}'
              for title, abstract in zip(df['title'].values, df['abstract'].values)]
    logging.info(f'Corpus size: {sys.getsizeof(corpus)} bytes')
    return corpus


def vectorize(corpus, terms=None, n_words=1000):
    logging.info(f'Counting word usage in the corpus, using only {n_words} most frequent words')
    vectorizer = CountVectorizer(tokenizer=lambda t: tokenize(t, terms), max_features=n_words)
    counts = vectorizer.fit_transform(corpus)
    logging.info(f'Output shape: {counts.shape}')
    return counts, vectorizer


def lda_subtopics(counts, n_topics=10):
    logging.info(f'Performing LDA subtopic analysis')
    lda = LatentDirichletAllocation(n_components=n_topics, random_state=0)
    topics = lda.fit_transform(counts)

    logging.info('Done')
    return topics, lda


def explain_lda_subtopics(lda, vectorizer, n_top_words=20):
    feature_names = vectorizer.get_feature_names()
    explanations = {}
    for i, topic in enumerate(lda.components_):
        explanations[i] = [(topic[i], feature_names[i]) for i in topic.argsort()[:-n_top_words - 1:-1]]

    return explanations<|MERGE_RESOLUTION|>--- conflicted
+++ resolved
@@ -55,12 +55,8 @@
                          word not in stop_words and is_noun_or_adj(pos)]
 
     lemmatizer = WordNetLemmatizer()
-<<<<<<< HEAD
-    lemmatized = [lemmatizer.lemmatize(w, pos=get_wordnet_pos(pos)) for w, pos in words_of_interest]
-=======
     lemmatized = list(filter(lambda t: len(t) >= 3, [lemmatizer.lemmatize(w, pos=get_wordnet_pos(pos))
                                                      for w, pos in words_of_interest]))
->>>>>>> 565bca60
 
     stemmer = SnowballStemmer('english')
     stemmed = [(stemmer.stem(word), word) for word in lemmatized]
