--- conflicted
+++ resolved
@@ -29,16 +29,9 @@
         if isinstance(self.loader, PubmedLoader):
             self.source = 'Pubmed'
         elif isinstance(self.loader, SemanticScholarLoader):
-<<<<<<< HEAD
             self.source = 'Semantic Scholar'
         elif isinstance(self.loader, ArxivLoader):
             self.source = 'arxiv'
-            self.source = 'Semantic Scholar'
-=======
-            self.source = 'semantic'
-        elif isinstance(self.loader, ArxivLoader):
-            self.source = 'arxiv'
->>>>>>> 8d41225e
         elif not test:
             raise TypeError("loader should be either PubmedLoader or SemanticScholarLoader")
 
