import re

import community
import networkx as nx
import numpy as np
import pandas as pd

from .pm_loader import PubmedLoader
from .progress_logger import ProgressLogger
from .ss_loader import SemanticScholarLoader
from .utils import get_subtopic_descriptions, get_tfidf_words, split_df_list


class KeyPaperAnalyzer:
    SEED = 20190723

    def __init__(self, loader, test=False):
        self.logger = ProgressLogger()

        self.loader = loader
        loader.set_logger(self.logger)

        # Determine source to provide correct URLs to articles
        if isinstance(self.loader, PubmedLoader):
            self.source = 'Pubmed'
        elif isinstance(self.loader, SemanticScholarLoader):
            self.source = 'Semantic Scholar'
        elif not test:
            raise TypeError("loader should be either PubmedLoader or SemanticScholarLoader")

<<<<<<< HEAD
    def launch(self, search_query=None, id_list=None, limit=None, sort=None, zoom=None, task=None):
=======
    def launch(self, search_query=None, id_list=None, zoom=None, task=None):
>>>>>>> 6f34d30d
        """:return full log"""

        try:
            if search_query:
                # Search articles relevant to the terms
                special_symbols = re.compile('\\W+')
                self.terms = [term.strip() for term in re.sub(special_symbols, ' ', search_query).split()]
<<<<<<< HEAD
                self.ids, temp_table_created = self.loader.search(search_query, limit=limit, sort=sort, current=1, task=task)
=======
                self.ids = self.loader.search(search_query, current=1, task=task)
>>>>>>> 6f34d30d
                self.n_papers = len(self.ids)

                # Nothing found
                if self.n_papers == 0:
                    raise RuntimeError("Nothing found")

                # Load data about publications
<<<<<<< HEAD
                self.pub_df = self.loader.load_publications(temp_table_created=temp_table_created, current=2, task=task)
=======
                self.pub_df = self.loader.load_publications(current=2, task=task)
>>>>>>> 6f34d30d
                if len(self.pub_df) == 0:
                    raise RuntimeError("Nothing found in DB")
            elif id_list:
                # Load data about publications with given ids
                self.terms = search_query
                self.ids = id_list
                if zoom == 'out':
                    self.ids = self.loader.expand(id_list, current=1, task=task)
                self.pub_df = self.loader.search_with_given_ids(self.ids, current=2, task=task)
                self.n_papers = len(self.ids)

            cit_stats_df_from_query = self.loader.load_citation_stats(current=3, task=task)
            self.cit_stats_df = self.build_cit_stats_df(cit_stats_df_from_query, self.n_papers, current=4, task=task)
            if len(self.cit_stats_df) == 0:
                raise RuntimeError("No citations of papers were found")

            self.df, self.min_year, self.max_year, self.citation_years = self.merge_citation_stats(self.pub_df,
                                                                                                   self.cit_stats_df)
            if len(self.df) == 0:
                raise RuntimeError("Failed to merge publications and citations")

            self.cit_df = self.loader.load_citations(current=5, task=task)
            self.G = self.build_citation_graph(self.cit_df, current=6, task=task)

            self.cocit_df = self.loader.load_cocitations(current=7, task=task)
            cocit_grouped_df = self.build_cocit_grouped_df(self.cocit_df)
            self.CG = self.build_cocitation_graph(cocit_grouped_df, current=8, task=task, add_citation_edges=True)
            if len(self.CG.nodes()) == 0:
                raise RuntimeError("Failed to build co-citations graph")

            # Perform subtopic analysis and get subtopic descriptions
            self.components, self.comp_other, self.pm, self.pmcomp_sizes = self.subtopic_analysis(
                self.df, self.CG, current=9, task=task
            )
            self.df = self.merge_comps(self.df, self.pm)
            self.df_kwd = self.subtopic_descriptions(self.df, current=10, task=task)

            # Find interesting papers
            self.top_cited_papers, self.top_cited_df = self.find_top_cited_papers(self.df, current=11, task=task)

            self.max_gain_papers, self.max_gain_df = self.find_max_gain_papers(self.df, self.citation_years,
                                                                               current=12, task=task)

            self.max_rel_gain_papers, self.max_rel_gain_df = self.find_max_relative_gain_papers(
                self.df, self.citation_years, current=13, task=task
            )

            # Perform subtopic evolution analysis and get subtopic descriptions
            self.evolution_df, self.evolution_year_range = self.subtopic_evolution_analysis(self.cocit_df, current=14,
                                                                                            task=task)
            self.evolution_kwds = self.subtopic_evolution_descriptions(
                self.df, self.evolution_df, self.evolution_year_range, self.terms, current=15, task=task
            )

            # Find top journals
            self.journal_stats = self.popular_journals(self.df, current=16, task=task)

            # Find top authors
            self.author_stats = self.popular_authors(self.df, current=17, task=task)

            return self.logger.stream.getvalue()
        finally:
            self.loader.close_connection()
            self.logger.remove_handler()

    def build_cit_stats_df(self, cit_stats_df_from_query, n_papers, current=None, task=None):
        # Get citation stats with columns 'id', year_1, ..., year_N and fill NaN with 0
        cit_stats_df = cit_stats_df_from_query.pivot(index='id', columns='year',
                                                     values='count').reset_index().fillna(0)

        # Fix column names from float 'YYYY.0' to int 'YYYY'
        mapper = {}
        for col in cit_stats_df.columns:
            if col != 'id':
                mapper[col] = int(col)
        cit_stats_df = cit_stats_df.rename(mapper)

        cit_stats_df['total'] = cit_stats_df.iloc[:, 1:].sum(axis=1)
        cit_stats_df = cit_stats_df.sort_values(by='total', ascending=False)
        self.logger.debug(f"Loaded citation stats for {len(cit_stats_df)} of {n_papers} papers.\n" +
                          "Others may either have zero citations or be absent in the local database.",
                          current=current, task=task)

        return cit_stats_df

    def build_cocit_grouped_df(self, cocit_df, current=0, task=None):
        self.logger.debug(f'Aggregating co-citations', current=current, task=task)
        cocit_grouped_df = cocit_df.groupby(['cited_1', 'cited_2', 'year']).count().reset_index()
        cocit_grouped_df = cocit_grouped_df.pivot_table(index=['cited_1', 'cited_2'],
                                                        columns=['year'], values=['citing']).reset_index()
        cocit_grouped_df = cocit_grouped_df.replace(np.nan, 0)
        cocit_grouped_df['total'] = cocit_grouped_df.iloc[:, 2:].sum(axis=1)
        cocit_grouped_df = cocit_grouped_df.sort_values(by='total', ascending=False)
        self.logger.debug(f'Filtering top {self.loader.max_number_of_cocitations} of all the co-citations',
                          current=current, task=task)
        cocit_grouped_df = cocit_grouped_df.iloc[:min(self.loader.max_number_of_cocitations,
                                                      len(cocit_grouped_df)), :]

        for col in cocit_grouped_df:
            cocit_grouped_df[col] = cocit_grouped_df[col].astype(object)

        return cocit_grouped_df

    @staticmethod
    def merge_citation_stats(pub_df, cit_df):
        df = pd.merge(pub_df, cit_df, on='id', how='outer')

        # Fill only new columns to preserve year NaN values
        df[cit_df.columns] = df[cit_df.columns].fillna(0)
        df.authors = df.authors.fillna('')

        # Publication and citation year range
        citation_years = [int(col) for col in list(df.columns) if isinstance(col, (int, float))]
        min_year, max_year = int(df['year'].min()), int(df['year'].max())

        return df, min_year, max_year, citation_years

    def build_citation_graph(self, cit_df, current=0, task=None):
        self.logger.info(f'Building citation graph', current=current, task=task)
        G = nx.DiGraph()
        for index, row in cit_df.iterrows():
            v, u = row['id_out'], row['id_in']
            G.add_edge(v, u)

        self.logger.debug(f'Built citation graph - nodes {len(G.nodes())} edges {len(G.edges())}',
                          current=current, task=task)
        return G

    def build_cocitation_graph(self, cocit_grouped_df, year=None, current=0, task=None, add_citation_edges=False,
                               citation_weight=0.3):
        if year:
            self.logger.info(f'Building co-citations graph for {year} year', current=current, task=task)
        else:
            self.logger.info(f'Building co-citations graph', current=current, task=task)
        CG = nx.Graph()

        # NOTE: we use nodes id as String to avoid problems str keys in jsonify
        # during graph visualization
        for el in cocit_grouped_df[['cited_1', 'cited_2', 'total']].values:
            start, end, weight = el
            CG.add_edge(str(start), str(end), weight=int(weight))

        if add_citation_edges:
            for u, v in self.G.edges:
                if CG.has_edge(u, v):
                    CG.add_edge(u, v, weight=CG[u][v]['weight'] + citation_weight)
                else:
                    CG.add_edge(u, v, weight=citation_weight)

        self.logger.debug(f'Co-citations graph nodes {len(CG.nodes())} edges {len(CG.edges())}\n',
                          current=current, task=task)
        return CG

    def subtopic_analysis(self, df, cocitation_graph, current=0, task=None):
        self.logger.info(f'Louvain community clustering of co-citation graph', current=current, task=task)
        connected_components = nx.number_connected_components(cocitation_graph)
        self.logger.debug(f'Co-citation graph has {connected_components} connected components',
                          current=current, task=task)

        # Graph clustering via Louvain algorithm
        p = community.best_partition(cocitation_graph, random_state=KeyPaperAnalyzer.SEED)
        self.logger.debug(f'Found {len(set(p.values()))} components', current=current, task=task)

        # Calculate modularity for partition
        modularity = community.modularity(p, cocitation_graph)
        self.logger.debug(f'Graph modularity (possible range is [-1, 1]): {modularity :.3f}',
                          current=current, task=task)

        # Merge small components to 'Other'
        pm, components_merged = self.merge_components(p)
        pm, comp_other = self.sort_components(pm, components_merged)
        components = set(pm.values())
        pmcomp_sizes = {com: sum([pm[node] == com for node in pm.keys()]) for com in
                        components}
        for k, v in pmcomp_sizes.items():
            self.logger.debug(f'Cluster {k}: {v} ({int(100 * v / len(pm))}%)', current=current, task=task)

        return components, comp_other, pm, pmcomp_sizes

    @staticmethod
    def merge_comps(df, pm):
        # Added 'comp' column containing the ID of component
        df_comp = pd.Series(pm).reset_index().rename(columns={'index': 'id', 0: 'comp'})
        df_comp['id'] = df_comp['id'].astype(str)
        df_merged = pd.merge(df, df_comp,
                             on='id', how='outer')
        df_merged['comp'] = df_merged['comp'].fillna(-1).apply(int)

        return df_merged

    def subtopic_descriptions(self, df, n=200, current=0, task=None):
        # Get n-gram descriptions for subtopics
        self.logger.debug(f'Getting n-gram descriptions for subtopics using top {n} cited papers',
                          current=current, task=task)
        comps = self.get_most_cited_papers_for_comps(df, n=n)
        kwds = get_subtopic_descriptions(df, comps)
        for k, v in kwds.items():
            self.logger.debug(f'{k}: {v}', current=current, task=task)
        df_kwd = pd.Series(kwds).reset_index()
        df_kwd = df_kwd.rename(columns={'index': 'comp', 0: 'kwd'})
        self.logger.debug('Done\n', current=current, task=task)
        return df_kwd

    def find_top_cited_papers(self, df, max_papers=50, threshold=0.1, min_papers=1, current=0, task=None):
        self.logger.info(f'Identifying top cited papers overall', current=current, task=task)
        papers_to_show = max(min(max_papers, round(len(df) * threshold)), min_papers)
        top_cited_df = df.sort_values(by='total',
                                      ascending=False).iloc[:papers_to_show, :]
        top_cited_papers = set(top_cited_df['id'].values)
        return top_cited_papers, top_cited_df

    def find_max_gain_papers(self, df, citation_years, current=0, task=None):
        self.logger.info('Identifying papers with max citation gain for each year', current=current, task=task)
        max_gain_data = []
        for year in citation_years:
            max_gain = df[year].astype(int).max()
            if max_gain > 0:
                sel = df[df[year] == max_gain]
                max_gain_data.append([year, str(sel['id'].values[0]),
                                      sel['title'].values[0],
                                      sel['authors'].values[0],
                                      sel['year'].values[0], max_gain])

        max_gain_df = pd.DataFrame(max_gain_data,
                                   columns=['year', 'id', 'title', 'authors',
                                            'paper_year', 'count'])
        max_gain_papers = set(max_gain_df['id'].values)
        return max_gain_papers, max_gain_df

    def find_max_relative_gain_papers(self, df, citation_years, current=0, task=None):
        self.logger.info('Identifying papers with max relative citation gain for each year', current=current,
                         task=task)
        current_sum = pd.Series(np.zeros(len(df), ))
        df_rel = df.loc[:, ['id', 'title', 'authors', 'year']]
        for year in citation_years:
            df_rel[year] = df[year] / (current_sum + (current_sum == 0))
            current_sum += df[year]

        max_rel_gain_data = []
        for year in citation_years:
            max_rel_gain = df_rel[year].max()
            if max_rel_gain > 1e-6:
                sel = df_rel[df_rel[year] == max_rel_gain]
                max_rel_gain_data.append([year, str(sel['id'].values[0]),
                                          sel['title'].values[0],
                                          sel['authors'].values[0],
                                          sel['year'].values[0], max_rel_gain])

        max_rel_gain_df = pd.DataFrame(max_rel_gain_data,
                                       columns=['year', 'id', 'title', 'authors',
                                                'paper_year', 'rel_gain'])
        max_rel_gain_papers = set(max_rel_gain_df['id'].values)
        return max_rel_gain_papers, max_rel_gain_df

    def subtopic_evolution_analysis(self, cocit_df, step=5, min_papers=0, current=0, task=None):
        min_year = int(cocit_df['year'].min())
        max_year = int(cocit_df['year'].max())
        year_range = list(np.arange(max_year, min_year - 1, step=-step).astype(int))

        # Cannot analyze evolution
        if len(year_range) < 2:
            self.logger.info(f'Year step is too big to analyze evovution of subtopics in {min_year} - {max_year}',
                             current=current, task=task)
            return None, None

        self.logger.info(f'Studying evolution of subtopics in {min_year} - {max_year}',
                         current=current, task=task)

        components_merged = {}
        cg = {}

        self.logger.debug(f"Years when subtopics are studied: {', '.join([str(year) for year in year_range])}",
                          current=current, task=task)

        # Use results of subtopic analysis for current year, perform analysis for other years
        years_processed = 1
        evolution_series = [pd.Series(self.pm)]
        for i, year in enumerate(year_range[1:]):
            # Use only co-citations earlier than year
            cocit_grouped_df = self.build_cocit_grouped_df(cocit_df[cocit_df['year'] <= year])
            cg[year] = self.build_cocitation_graph(cocit_grouped_df, year=year, current=current, task=task)

            if len(cg[year].nodes) >= min_papers:
                p = {vertex: int(comp) for vertex, comp in
                     community.best_partition(cg[year], random_state=KeyPaperAnalyzer.SEED).items()}
                p, components_merged[year] = self.merge_components(p)
                evolution_series.append(pd.Series(p))
                years_processed += 1
            else:
                self.logger.debug(f'Total number of papers is less than {min_papers}, stopping.',
                                  current=current, task=task)
                break

        year_range = year_range[:years_processed]

        evolution_df = pd.concat(evolution_series, axis=1).rename(
            columns=dict(enumerate(year_range)))
        evolution_df['current'] = evolution_df[max_year]
        evolution_df = evolution_df[list(reversed(list(evolution_df.columns)))]

        # Assign -1 to articles that do not belong to any cluster at some step
        evolution_df = evolution_df.fillna(-1.0)

        evolution_df = evolution_df.reset_index().rename(columns={'index': 'id'})
        evolution_df['id'] = evolution_df['id'].astype(str)
        return evolution_df, year_range

    def subtopic_evolution_descriptions(self, df, evolution_df, year_range, terms,
                                        n=200, keywords=15, current=0, task=None):
        # Subtopic evolution failed, no need to generate keywords
        if evolution_df is None or not year_range:
            return None

        self.logger.info(f'Generating descriptions for subtopics during evolution using top {n} cited papers',
                         current=current, task=task)
        evolution_kwds = {}
        for col in evolution_df:
            if col in year_range:
                self.logger.debug(f'Generating TF-IDF descriptions for year {col}',
                                  current=current, task=task)
                if isinstance(col, (int, float)):
                    evolution_df[col] = evolution_df[col].apply(int)
                    comps = evolution_df.groupby(col)['id'].apply(list).to_dict()
                    evolution_kwds[col] = get_tfidf_words(df, comps, terms, size=keywords)

        return evolution_kwds

    def merge_components(self, p, granularity=0.05, current=0, task=None):
        self.logger.debug(f'Merging components smaller than {granularity} to "Other" component',
                          current=current, task=task)
        threshold = int(granularity * len(p))
        components = set(p.values())
        comp_sizes = {com: sum([p[node] == com for node in p.keys()]) for com in components}
        comp_to_merge = {com: comp_sizes[com] <= threshold for com in components}
        components_merged = sum(comp_to_merge.values())
        if components_merged > 1:
            self.logger.debug(f'Reassigning components', current=current, task=task)
            pm = {}
            newcomps = {}
            ci = 1  # Other component is 0.
            for k, v in p.items():
                if comp_sizes[v] <= threshold:
                    pm[k] = 0  # Other
                    continue
                if v not in newcomps:
                    newcomps[v] = ci
                    ci += 1
                pm[k] = newcomps[v]
            self.logger.debug(f'Processed {len(set(pm.values()))} components', current=current, task=task)
        else:
            self.logger.debug(f'No need to reassign components',
                              current=current, task=task)
            pm = p
        return pm, components_merged

    def sort_components(self, pm, components_merged, current=0, task=None):
        self.logger.debug('Sorting components by size descending', current=current, task=task)
        components = set(pm.values())
        comp_sizes = {com: sum([pm[node] == com for node in pm.keys()]) for com in components}

        argsort = lambda seq: sorted(range(len(seq)), key=seq.__getitem__, reverse=True)
        sorted_comps = list(argsort(list(comp_sizes.values())))
        mapping = dict(zip(sorted_comps, range(len(components))))
        self.logger.debug(f'Mapping: {mapping}', current=current, task=task)
        sorted_pm = {node: mapping[c] for node, c in pm.items()}

        if components_merged:
            other = sorted_comps.index(0)
        else:
            other = None

        return sorted_pm, other

    def popular_journals(self, df, n=20, current=0, task=None):
        self.logger.info("Finding popular journals", current=current, task=task)
        journal_stats = df.groupby(['journal', 'comp']).size().reset_index(name='counts')
        # drop papers with undefined subtopic
        journal_stats = journal_stats[journal_stats.comp != -1]
        journal_stats['journal'].replace('', np.nan, inplace=True)
        journal_stats.dropna(subset=['journal'], inplace=True)

        journal_stats.sort_values(by=['journal', 'counts'], ascending=False, inplace=True)

        journal_stats = journal_stats.groupby('journal').agg(
            {'comp': lambda x: list(x), 'counts': [lambda x: list(x), 'sum']}).reset_index()

        journal_stats.columns = journal_stats.columns.droplevel(level=1)
        journal_stats.columns = ['journal', 'comp', 'counts', 'sum']

        journal_stats = journal_stats.sort_values(by=['sum'], ascending=False)

        return journal_stats.head(n=n)

    def popular_authors(self, df, n=20, current=0, task=None):
        self.logger.info("Finding popular authors", current=current, task=task)

        author_stats = df[['authors', 'comp']].copy()
        author_stats['authors'].replace({'': np.nan, -1: np.nan}, inplace=True)
        author_stats.dropna(subset=['authors'], inplace=True)

        author_stats = split_df_list(author_stats, target_column='authors', separator=', ')
        author_stats.rename(columns={'authors': 'author'}, inplace=True)

        author_stats = author_stats.groupby(['author', 'comp']).size().reset_index(name='counts')
        # drop papers with undefined subtopic
        author_stats = author_stats[author_stats.comp != -1]

        author_stats.sort_values(by=['author', 'counts'], ascending=False, inplace=True)

        author_stats = author_stats.groupby('author').agg(
            {'comp': lambda x: list(x), 'counts': [lambda x: list(x), 'sum']}).reset_index()

        author_stats.columns = author_stats.columns.droplevel(level=1)
        author_stats.columns = ['author', 'comp', 'counts', 'sum']
        author_stats = author_stats.sort_values(by=['sum'], ascending=False)

        return author_stats.head(n=n)

    @staticmethod
    def get_most_cited_papers_for_comps(df, n):
        ids = df[df['comp'] >= 0].sort_values(by='total', ascending=False).groupby('comp')['id']
        return ids.apply(list).apply(lambda x: x[:n]).to_dict()<|MERGE_RESOLUTION|>--- conflicted
+++ resolved
@@ -28,11 +28,7 @@
         elif not test:
             raise TypeError("loader should be either PubmedLoader or SemanticScholarLoader")
 
-<<<<<<< HEAD
-    def launch(self, search_query=None, id_list=None, limit=None, sort=None, zoom=None, task=None):
-=======
     def launch(self, search_query=None, id_list=None, zoom=None, task=None):
->>>>>>> 6f34d30d
         """:return full log"""
 
         try:
@@ -40,11 +36,7 @@
                 # Search articles relevant to the terms
                 special_symbols = re.compile('\\W+')
                 self.terms = [term.strip() for term in re.sub(special_symbols, ' ', search_query).split()]
-<<<<<<< HEAD
-                self.ids, temp_table_created = self.loader.search(search_query, limit=limit, sort=sort, current=1, task=task)
-=======
                 self.ids = self.loader.search(search_query, current=1, task=task)
->>>>>>> 6f34d30d
                 self.n_papers = len(self.ids)
 
                 # Nothing found
@@ -52,11 +44,7 @@
                     raise RuntimeError("Nothing found")
 
                 # Load data about publications
-<<<<<<< HEAD
-                self.pub_df = self.loader.load_publications(temp_table_created=temp_table_created, current=2, task=task)
-=======
                 self.pub_df = self.loader.load_publications(current=2, task=task)
->>>>>>> 6f34d30d
                 if len(self.pub_df) == 0:
                     raise RuntimeError("Nothing found in DB")
             elif id_list:
@@ -379,7 +367,7 @@
                                   current=current, task=task)
                 if isinstance(col, (int, float)):
                     evolution_df[col] = evolution_df[col].apply(int)
-                    comps = evolution_df.groupby(col)['id'].apply(list).to_dict()
+                    comps = self.get_most_cited_papers_for_comps(df, n=n)
                     evolution_kwds[col] = get_tfidf_words(df, comps, terms, size=keywords)
 
         return evolution_kwds
