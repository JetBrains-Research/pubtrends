--- conflicted
+++ resolved
@@ -49,11 +49,7 @@
                 raise RuntimeError("Nothing found in DB")
 
             cit_stats_df_from_query = self.loader.load_citation_stats(current=3, task=task)
-<<<<<<< HEAD
             self.cit_stats_df = self.build_cit_stats_df(cit_stats_df_from_query, self.n_papers, current=4, task=task)
-=======
-            self.cit_stats_df = self.build_cit_stats_df(cit_stats_df_from_query, self.n_papers, current=3.5, task=task)
->>>>>>> a5fb197f
             if len(self.cit_stats_df) == 0:
                 raise RuntimeError("Citations stats not found DB")
 
@@ -62,33 +58,22 @@
             if len(self.df) == 0:
                 raise RuntimeError("Failed to merge publications and citations")
 
-<<<<<<< HEAD
             self.G = self.loader.load_citations(current=5, task=task)
 
             self.cocit_df = self.loader.load_cocitations(current=6, task=task)
             cocit_grouped_df = self.build_cocit_grouped_df(self.cocit_df)
             self.CG = self.build_cocitation_graph(cocit_grouped_df, current=7, task=task, add_citation_edges=True)
-=======
-            self.cocit_df = self.loader.load_cocitations(current=4, task=task)
-            cocit_grouped_df = self.build_cocit_grouped_df(self.cocit_df)
-            self.CG = self.build_cocitation_graph(cocit_grouped_df, current=5, task=task)
->>>>>>> a5fb197f
             if len(self.CG.nodes()) == 0:
                 raise RuntimeError("Failed to build co-citations graph")
 
             # Perform subtopic analysis and get subtopic descriptions
             self.components, self.comp_other, self.pm, self.pmcomp_sizes = self.subtopic_analysis(
-<<<<<<< HEAD
                 self.df, self.CG, current=8, task=task
-=======
-                self.df, self.CG, current=7, task=task
->>>>>>> a5fb197f
             )
             self.df = self.merge_comps(self.df, self.pm)
             self.df_kwd = self.subtopic_descriptions(self.df)
 
             # Find interesting papers
-<<<<<<< HEAD
             self.top_cited_papers, self.top_cited_df = self.find_top_cited_papers(self.df, current=9, task=task)
 
             self.max_gain_papers, self.max_gain_df = self.find_max_gain_papers(self.df, self.citation_years,
@@ -100,35 +85,15 @@
 
             # Perform subtopic evolution analysis and get subtopic descriptions
             self.evolution_df, self.evolution_year_range = self.subtopic_evolution_analysis(self.cocit_df, current=12,
-=======
-            self.top_cited_papers, self.top_cited_df = self.find_top_cited_papers(self.df, current=8, task=task)
-
-            self.max_gain_papers, self.max_gain_df = self.find_max_gain_papers(self.df, self.citation_years,
-                                                                               current=9, task=task)
-
-            self.max_rel_gain_papers, self.max_rel_gain_df = self.find_max_relative_gain_papers(
-                self.df, self.citation_years, current=10, task=task
-            )
-
-            # Perform subtopic evolution analysis and get subtopic descriptions
-            self.evolution_df, self.evolution_year_range = self.subtopic_evolution_analysis(self.cocit_df, current=11,
->>>>>>> a5fb197f
                                                                                             task=task)
             self.evolution_kwds = self.subtopic_evolution_descriptions(self.df, self.evolution_df,
                                                                        self.evolution_year_range, self.terms)
 
             # Find top journals
-<<<<<<< HEAD
             self.journal_stats = self.popular_journals(self.df, current=13, task=task)
 
             # Find top authors
             self.author_stats = self.popular_authors(self.df, current=14, task=task)
-=======
-            self.journal_stats = self.popular_journals(self.df, current=12, task=task)
-
-            # Find top authors
-            self.author_stats = self.popular_authors(self.df, current=13, task=task)
->>>>>>> a5fb197f
 
             return self.logger.stream.getvalue()
         finally:
@@ -167,7 +132,6 @@
                           current=current, task=task)
         cocit_grouped_df = cocit_grouped_df.iloc[:min(self.loader.max_number_of_cocitations,
                                                       len(cocit_grouped_df)), :]
-<<<<<<< HEAD
 
         for col in cocit_grouped_df:
             cocit_grouped_df[col] = cocit_grouped_df[col].astype(object)
@@ -199,39 +163,6 @@
 
     def build_cocitation_graph(self, cocit_grouped_df, year=None, current=0, task=None, add_citation_edges=False,
                                citation_weight=0.3):
-=======
-
-        for col in cocit_grouped_df:
-            cocit_grouped_df[col] = cocit_grouped_df[col].astype(object)
-
-        return cocit_grouped_df
-
-    @staticmethod
-    def merge_citation_stats(pub_df, cit_df):
-        df = pd.merge(pub_df, cit_df, on='id', how='outer')
-
-        # Fill only new columns to preserve year NaN values
-        df[cit_df.columns] = df[cit_df.columns].fillna(0)
-
-        # Publication and citation year range
-        citation_years = [int(col) for col in list(df.columns) if isinstance(col, (int, float))]
-        min_year, max_year = int(df['year'].min()), int(df['year'].max())
-
-        return df, min_year, max_year, citation_years
-
-    def build_citation_graph(self, cit_df, current=0, task=None):
-        G = nx.DiGraph()
-        # iterrows return tuple (index, Series with data) -> row[1]
-        for row in cit_df.iterrows():
-            v, u = row[1]['id_out'], row[1]['id_in']
-            G.add_edge(v, u)
-
-        self.logger.debug(f'Built citation graph - nodes {len(G.nodes())} edges {len(G.edges())}',
-                          current=current, task=task)
-        return G
-
-    def build_cocitation_graph(self, cocit_grouped_df, year=None, current=0, task=None):
->>>>>>> a5fb197f
         if year:
             self.logger.info(f'Building co-citations graph for {year} year', current=current, task=task)
         else:
@@ -289,15 +220,9 @@
         df_merged = pd.merge(df, df_comp,
                              on='id', how='outer')
         df_merged['comp'] = df_merged['comp'].fillna(-1).apply(int)
-<<<<<<< HEAD
 
         return df_merged
 
-=======
-
-        return df_merged
-
->>>>>>> a5fb197f
     def subtopic_descriptions(self, df, current=0, task=None):
         # Get n-gram descriptions for subtopics
         self.logger.debug('Getting n-gram descriptions for subtopics', current=current, task=task)
@@ -483,14 +408,7 @@
 
         journal_stats = journal_stats.sort_values(by=['sum'], ascending=False)
 
-<<<<<<< HEAD
-        return journal_stats.head(n=20)
-=======
-        if journal_stats['journal'].iloc[0] == '':
-            journal_stats.drop(journal_stats.index[0], inplace=True)
-
         return journal_stats.head(n=n)
->>>>>>> a5fb197f
 
     def popular_authors(self, df, n=20, current=0, task=None):
         self.logger.info("Finding popular authors", current=current, task=task)
@@ -516,11 +434,4 @@
         author_stats.columns = ['author', 'comp', 'counts', 'sum']
         author_stats = author_stats.sort_values(by=['sum'], ascending=False)
 
-<<<<<<< HEAD
-        return author_stats.head(n=20)
-=======
-        if author_stats['author'].iloc[0] == '':
-            author_stats.drop(author_stats.index[0], inplace=True)
-
-        return author_stats.head(n=n)
->>>>>>> a5fb197f
+        return author_stats.head(n=n)