--- conflicted
+++ resolved
@@ -1,7 +1,4 @@
-<<<<<<< HEAD
 import html
-=======
->>>>>>> 941ef17a
 import re
 
 import networkx as nx
@@ -33,11 +30,7 @@
     def load_publications(self, current=0, task=None):
         self.logger.info('Loading publication data', current=current, task=task)
 
-<<<<<<< HEAD
         values = ', '.join(['({})'.format(i) for i in sorted(self.ids)])
-=======
-        values = ', '.join(['({})'.format(i) for i in sorted(self.pmids)])
->>>>>>> 941ef17a
         query = re.sub(Loader.VALUES_REGEX, values, '''
         DROP TABLE IF EXISTS TEMP_PMIDS;
         WITH vals(pmid) AS (VALUES $VALUES$)
@@ -66,11 +59,7 @@
         self.logger.info('Loading citations statistics: searching for correct citations over 168 million of citations',
                          current=current, task=task)
 
-<<<<<<< HEAD
         values = ', '.join(['({})'.format(i) for i in sorted(self.ids)])
-=======
-        values = ', '.join(['({})'.format(i) for i in sorted(self.pmids)])
->>>>>>> 941ef17a
         query = re.sub(Loader.VALUES_REGEX, values, '''
         SELECT CAST(C.pmid_in AS TEXT) AS pmid, date_part('year', P.date) AS year, COUNT(1) AS count
         FROM PMCitations C
@@ -91,24 +80,14 @@
                                         values='count').reset_index().replace(np.nan, 0)
         self.cit_df['total'] = self.cit_df.iloc[:, 1:].sum(axis=1)
         self.cit_df = self.cit_df.sort_values(by='total', ascending=False)
-<<<<<<< HEAD
         self.logger.debug(f"Loaded citation stats for {len(self.cit_df)} of {len(self.ids)} articles.\n" +
                           "Others may either have zero citations or be absent in the local database.", current=current,
                           task=task)
-=======
-        self.logger.info(
-            f"Loaded citation stats for {len(self.cit_df)} of {len(self.pmids)} articles.\n" +
-            "Others may either have zero citations or be absent in the local database.")
->>>>>>> 941ef17a
 
-    def load_citations(self):
+    def load_citations(self, current=0, task=None):
         self.logger.info('Started loading raw information about citations', current=current, task=task)
 
-<<<<<<< HEAD
         values = ', '.join(['({})'.format(i) for i in sorted(self.ids)])
-=======
-        values = ', '.join(['({})'.format(i) for i in sorted(self.pmids)])
->>>>>>> 941ef17a
         query = re.sub(Loader.VALUES_REGEX, values, '''
         SELECT CAST(C.pmid_out AS TEXT), CAST(C.pmid_in AS TEXT)
         FROM PMCitations C
@@ -125,13 +104,8 @@
             v, u = row
             self.G.add_edge(v, u)
 
-<<<<<<< HEAD
         self.logger.debug(f'Built citation graph - nodes {len(self.G.nodes())} edges {len(self.G.edges())}',
                           current=current, task=task)
-=======
-        self.logger.info(
-            f'Built citation graph - nodes {len(self.G.nodes())} edges {len(self.G.edges())}')
->>>>>>> 941ef17a
 
     def load_cocitations(self, current=0, task=None):
         self.logger.info('Calculating co-citations for selected articles', current=current, task=task)
@@ -163,7 +137,6 @@
             citing, year, cited = row
             for i in range(len(cited)):
                 for j in range(i + 1, len(cited)):
-<<<<<<< HEAD
                     if cited[i] in self.ids and cited[j] in self.ids:
                         cocit_data.append((citing, cited[i], cited[j], year))
 
@@ -173,33 +146,13 @@
 
         self.logger.debug(f'Aggregating co-citations', current=current, task=task)
         self.cocit_grouped_df = self.cocit_df.groupby(['cited_1', 'cited_2', 'year']).count().reset_index()
-=======
-                    if cited[i] in self.pmids and cited[j] in self.pmids:
-                        cocit_data.append((citing, cited[i], cited[j], year))
-
-        self.cocit_df = pd.DataFrame(cocit_data, columns=['citing', 'cited_1', 'cited_2', 'year'],
-                                     dtype=object)
-        self.logger.info(f'Loaded {lines} lines of citing info')
-        self.logger.info(f'Found {len(self.cocit_df)} co-cited pairs of articles')
-
-        self.logger.info(f'Aggregating co-citations')
-        self.cocit_grouped_df = self.cocit_df.groupby(
-            ['cited_1', 'cited_2', 'year']).count().reset_index()
->>>>>>> 941ef17a
         self.cocit_grouped_df = self.cocit_grouped_df.pivot_table(index=['cited_1', 'cited_2'],
-                                                                  columns=['year'],
-                                                                  values=['citing']).reset_index()
+                                                                  columns=['year'], values=['citing']).reset_index()
         self.cocit_grouped_df = self.cocit_grouped_df.replace(np.nan, 0)
         self.cocit_grouped_df['total'] = self.cocit_grouped_df.iloc[:, 2:].sum(axis=1)
         self.cocit_grouped_df = self.cocit_grouped_df.sort_values(by='total', ascending=False)
-<<<<<<< HEAD
         self.logger.debug('Filtering top 100000 of all the co-citations', current=current, task=task)
         self.cocit_grouped_df = self.cocit_grouped_df.iloc[:min(100000, len(self.cocit_grouped_df)), :]
-=======
-        self.logger.info('Filtering top 100000 of all the co-citations')
-        self.cocit_grouped_df = self.cocit_grouped_df.iloc[:min(100000,
-                                                                len(self.cocit_grouped_df)), :]
->>>>>>> 941ef17a
 
         for col in self.cocit_grouped_df:
             self.cocit_grouped_df[col] = self.cocit_grouped_df[col].astype(object)