--- conflicted
+++ resolved
@@ -36,18 +36,10 @@
         handle = Entrez.esearch(db='pubmed', retmax=query_limit,
                                 retmode='xml', term=query, sort=query_sort)
         self.ids = Entrez.read(handle)['IdList']
-<<<<<<< HEAD
 
         self.logger.info(f'Found {len(self.ids)} publications matching {terms}', current=current, task=task)
 
         self.ids, temp_table_created = self.sort_results(self.ids, limit, sort, current, task)
-=======
-
-        self.logger.info(f'Found {len(self.ids)} articles about {terms}', current=current, task=task)
-
-        self.ids, temp_table_created = self.sort_results(self.ids, limit, sort, current, task)
-
->>>>>>> 0252e42b
         self.values = ', '.join(['({})'.format(i) for i in sorted(self.ids)])
         return self.ids, temp_table_created
 
@@ -74,10 +66,10 @@
                     """)
             self.logger.debug('Creating pmids table for request with index.', current=current, task=task)
 
-            with self.conn:
-                self.cursor.execute(query)
-
-            ids = [row[0] for row in self.cursor.fetchall()]
+            with self.conn.cursor() as cursor:
+                cursor.execute(query)
+                ids = [row[0] for row in cursor.fetchall()]
+
             return ids, True
 
         return ids, False
@@ -94,13 +86,8 @@
             CREATE UNIQUE INDEX temp_pmids_unique_index ON TEMP_PMIDS USING btree (pmid);
             ''')
 
-<<<<<<< HEAD
             with self.conn.cursor() as cursor:
                 cursor.execute(query)
-=======
-            with self.conn:
-                self.cursor.execute(query)
->>>>>>> 0252e42b
             self.logger.debug('Creating pmids table for request with index.', current=current, task=task)
 
         load_query = '''
@@ -109,19 +96,11 @@
         JOIN TEMP_PMIDS AS T ON (P.pmid = T.pmid);
         '''
 
-<<<<<<< HEAD
         with self.conn.cursor() as cursor:
             cursor.execute(load_query)
             pub_df = pd.DataFrame(cursor.fetchall(),
                                   columns=['id', 'title', 'aux', 'abstract', 'year'],
                                   dtype=object)
-=======
-        with self.conn:
-            self.cursor.execute(load_query)
-        pub_df = pd.DataFrame(self.cursor.fetchall(),
-                              columns=['id', 'title', 'aux', 'abstract', 'year'],
-                              dtype=object)
->>>>>>> 0252e42b
 
         if np.any(pub_df[['id', 'title']].isna()):
             raise ValueError('Paper must have PMID and title')
