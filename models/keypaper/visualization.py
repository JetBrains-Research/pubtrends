--- conflicted
+++ resolved
@@ -9,11 +9,8 @@
 from bokeh.core.properties import value
 from bokeh.io import push_notebook
 from bokeh.layouts import row, column
-<<<<<<< HEAD
-from bokeh.models import ColumnDataSource, CustomJS, NodesAndLinkedEdges, TapTool
-=======
-from bokeh.models import ColumnDataSource, CDSView, GroupFilter, CustomJS, HTMLTemplateFormatter
->>>>>>> 78f323fe
+from bokeh.models import (ColumnDataSource, CDSView, CustomJS, GroupFilter, CustomJS, 
+                          HTMLTemplateFormatter, NodesAndLinkedEdges, TapTool)
 from bokeh.models import GraphRenderer, StaticLayoutProvider
 # Tools used: hover,pan,tap,wheel_zoom,box_zoom,reset,save
 from bokeh.models import HoverTool, PanTool, WheelZoomTool, BoxZoomTool, ResetTool, SaveTool
@@ -459,8 +456,6 @@
 
         return hv.render(topic_evolution, backend='bokeh')
 
-<<<<<<< HEAD
-=======
     def author_statistics(self):
         data = dict(
             author=self.analyzer.author_stats['author'],
@@ -526,7 +521,6 @@
                                        size=np.log(df['total']) * size_scaling_coefficient))
         return d
 
->>>>>>> 78f323fe
     def __serve_scatter_article_layout(self, source, year_range, title, width=960):
         min_year, max_year = year_range
         p = figure(tools=TOOLS, toolbar_location="above",
