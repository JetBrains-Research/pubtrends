import logging
import math
from itertools import product as cart_product
from string import Template

import holoviews as hv
import ipywidgets as widgets
import networkx as nx
import numpy as np
import pandas as pd
from IPython.display import display
from bokeh.colors import RGB
from bokeh.core.properties import value
from bokeh.io import push_notebook
from bokeh.layouts import row, column
from bokeh.models import ColumnDataSource, CDSView, GroupFilter, CustomJS
from bokeh.models import GraphRenderer, StaticLayoutProvider
# Tools used: hover,pan,tap,wheel_zoom,box_zoom,reset,save
from bokeh.models import HoverTool, PanTool, WheelZoomTool, BoxZoomTool, ResetTool, SaveTool
<<<<<<< HEAD
from bokeh.models import LinearColorMapper, PrintfTickFormatter, ColorBar
=======
>>>>>>> d4a257e5
from bokeh.models import NumeralTickFormatter
from bokeh.models import Plot, Range1d, MultiLine, Circle, Span
from bokeh.models.widgets.tables import DataTable, TableColumn
from bokeh.palettes import Category20
from bokeh.plotting import figure, show
from bokeh.transform import factor_cmap
from holoviews import dim
from matplotlib import pyplot as plt
from wordcloud import WordCloud

from .utils import PUBMED_ARTICLE_BASE_URL, SEMANTIC_SCHOLAR_BASE_URL, get_word_cloud_data, \
    get_most_common_ngrams

TOOLS = "hover,pan,tap,wheel_zoom,box_zoom,reset,save"
hv.extension('bokeh')


class Plotter:
    def __init__(self, analyzer):
        self.analyzer = analyzer

        n_comps = len(self.analyzer.components)
        self.comp_palette = []
        for color in Category20[20][:n_comps]:
            rgb_values = []
            for pos in range(1, 7, 2):
                rgb_values.append(int(color[pos:pos + 2], 16))
            self.comp_palette.append(RGB(*rgb_values))

    @staticmethod
    def pubmed_callback(source, db):
        if db == 'semantic':
            base = SEMANTIC_SCHOLAR_BASE_URL
        elif db == 'pubmed':
            base = PUBMED_ARTICLE_BASE_URL
        else:
            raise ValueError("Wrong value of db")
        return CustomJS(args=dict(source=source, base=base), code="""
            var data = source.data, selected = source.selected.indices;
            if (selected.length == 1) {
                // only consider case where one glyph is selected by user
                selected_id = data['id'][selected[0]]
                for (var i = 0; i < data['id'].length; ++i){
                    if(data['id'][i] == selected_id){
                        window.open(base + data['id'][i], '_blank');
                    }
                }
            }
        """)

    def chord_diagram_components(self):
        logging.info('Visualizing components with Chord diagram')

        G = nx.Graph()
        # Using merge left keeps order
        gdf = pd.merge(pd.Series(self.analyzer.CG.nodes(), dtype=object).reset_index().rename(
            columns={0: 'id'}),
            self.analyzer.df[['id', 'title', 'authors', 'year', 'total', 'comp']],
            how='left'
        ).sort_values(by='total', ascending=False)

        for c in range(len(self.analyzer.components)):
            for n in gdf[gdf['comp'] == c]['id']:
                # NOTE: we use nodes id as String to avoid problems str keys in jsonify
                # during graph visualization
                G.add_node(str(n))

        edge_starts = []
        edge_ends = []
        edge_weights = []
        for start, end, data in self.analyzer.CG.edges(data=True):
            edge_starts.append(start)
            edge_ends.append(end)
            edge_weights.append(min(data['weight'], 20))

        # Show with Bokeh
        plot = Plot(plot_width=800, plot_height=800,
                    x_range=Range1d(-1.1, 1.1), y_range=Range1d(-1.1, 1.1))
        plot.title.text = 'Co-citations graph'

        graph = GraphRenderer()
        graph.node_renderer.data_source.add(list(G.nodes), 'index')
        graph.edge_renderer.data_source.data = dict(start=edge_starts,
                                                    end=edge_ends)

        # Start of layout code
        circ = [i * 2 * math.pi / len(G.nodes()) for i in range(len(G.nodes()))]
        x = [math.cos(i) for i in circ]
        y = [math.sin(i) for i in circ]
        graph_layout = dict(zip(list(G.nodes()), zip(x, y)))
        graph.layout_provider = StaticLayoutProvider(graph_layout=graph_layout)

        # Draw quadratic bezier paths
        def bezier(start, end, steps=10, c=1.5):
            return [(1 - s) ** c * start + s ** c * end for s in np.linspace(0, 1, steps)]

        xs, ys = [], []
        edge_colors = []
        edge_alphas = []
        for edge_start, edge_end in zip(edge_starts, edge_ends):
            sx, sy = graph_layout[edge_start]
            ex, ey = graph_layout[edge_end]
            xs.append(bezier(sx, ex))
            ys.append(bezier(sy, ey))
            if self.analyzer.pm[edge_start] == self.analyzer.pm[edge_end]:
                edge_colors.append(self.comp_palette[self.analyzer.pm[edge_start]])
                edge_alphas.append(0.1)
            else:
                edge_colors.append('grey')
                edge_alphas.append(0.05)

        # Paths for edges
        graph.edge_renderer.data_source.data['xs'] = xs
        graph.edge_renderer.data_source.data['ys'] = ys

        # Style for edges
        graph.edge_renderer.data_source.data['edge_colors'] = edge_colors
        graph.edge_renderer.data_source.data['edge_alphas'] = edge_alphas
        graph.edge_renderer.data_source.data['edge_weights'] = edge_weights

        # TODO: use ColumnDatasource
        # Nodes data for rendering
        graph.node_renderer.data_source.data['id'] = list(G.nodes())
        graph.node_renderer.data_source.data['colors'] = [self.comp_palette[self.analyzer.pm[n]] for n in
                                                          G.nodes()]
        graph.node_renderer.data_source.data['title'] = gdf['title']
        graph.node_renderer.data_source.data['authors'] = gdf['authors']
        graph.node_renderer.data_source.data['year'] = gdf['year'].replace(np.nan, "Undefined")
        graph.node_renderer.data_source.data['total'] = gdf['total']
        log_total = np.log(gdf['total'])
        graph.node_renderer.data_source.data['size'] = (log_total / np.max(log_total)) * 5 + 5
        graph.node_renderer.data_source.data['topic'] = \
            [f'#{self.analyzer.pm[n]}{" OTHER" if self.analyzer.pm[n] == 0 and self.analyzer.components_merged else ""}'
             for n in G.nodes()]

        # node rendering
        graph.node_renderer.glyph = Circle(size='size', line_color='colors', fill_color='colors',
                                           line_alpha=0.5, fill_alpha=0.8)
        # edge rendering
        graph.edge_renderer.glyph = MultiLine(
            line_color='edge_colors',
            line_alpha='edge_alphas',
            line_width='edge_weights')

        # add tools to the plot
        # hover,pan,tap,wheel_zoom,box_zoom,reset,save
        plot.add_tools(HoverTool(tooltips=self._html_tooltips([
            ("Author(s)", '@authors'),
            ("Year", '@year'),
            ("Cited by", '@total paper(s) total'),
            ("Subtopic", '@topic')])),
            PanTool(), WheelZoomTool(), BoxZoomTool(), ResetTool(), SaveTool())

        plot.renderers.append(graph)
        return plot

    def heatmap_clusters(self):
        logging.info('Visualizing components with heatmap')

        clusters = list(map(str, self.analyzer.components))
        n_comps = len(clusters)

        links = pd.DataFrame(self.analyzer.CG.edges(data=True), columns=['source', 'target', 'value'])
        links['value'] = links['value'].apply(lambda data: data['weight'])

        cluster_edges = links.merge(self.analyzer.df[['id', 'comp']], how='left', left_on='source',
                                    right_on='id').merge(self.analyzer.df[['id', 'comp']], how='left', left_on='target',
                                                         right_on='id')

        are_swapped = (cluster_edges['comp_x'] <= cluster_edges['comp_y'])
        cluster_edges = cluster_edges.loc[are_swapped].rename(columns={'comp_x': 'comp_y', 'comp_y': 'comp_x'})
        cluster_edges = cluster_edges.groupby(['comp_x', 'comp_y'])['value'].sum().reset_index()

        connectivity_matrix = [[0] * n_comps for _ in range(n_comps)]
        for index, row in cluster_edges.iterrows():
            connectivity_matrix[row['comp_x']][row['comp_y']] = row['value']
            connectivity_matrix[row['comp_y']][row['comp_x']] = row['value']

        cluster_edges = pd.DataFrame([{'comp_x': i, 'comp_y': j, 'value': connectivity_matrix[i][j]}
                                      for i, j in cart_product(range(n_comps), range(n_comps))])

        def get_density(row):
            return row['value'] / (self.analyzer.pmcomp_sizes[row['comp_x']] *
                                   self.analyzer.pmcomp_sizes[row['comp_y']])

        cluster_edges['density'] = cluster_edges.apply(lambda row: get_density(row), axis=1)
        cluster_edges['comp_x'] = cluster_edges['comp_x'].astype(str)
        cluster_edges['comp_y'] = cluster_edges['comp_y'].astype(str)

        step = 30
        cmap = plt.cm.get_cmap('PuBu', step)
        colors = [RGB(*[round(c * 255) for c in cmap(i)[:3]]) for i in range(step)]
        mapper = LinearColorMapper(palette=colors, low=cluster_edges.density.min(),
                                   high=cluster_edges.density.max())

        p = figure(title="Density between different clusters",
                   x_range=clusters, y_range=clusters,
                   x_axis_location="below", plot_width=960, plot_height=400,
                   tools=TOOLS, toolbar_location='above',
                   tooltips=[('subtopic1', '#@comp_x'), ('subtopic2', '#@comp_y'),
                             ('density', '@density, @value co-citations')])

        p.grid.grid_line_color = None
        p.axis.axis_line_color = None
        p.axis.major_tick_line_color = None
        p.axis.major_label_text_font_size = "10pt"
        p.axis.major_label_standoff = 0

        p.rect(x="comp_x", y="comp_y", width=1, height=1,
               source=cluster_edges,
               fill_color={'field': 'density', 'transform': mapper},
               line_color=None)

        color_bar = ColorBar(color_mapper=mapper, major_label_text_font_size="10pt",
                             formatter=PrintfTickFormatter(format="%.2f"),
                             label_standoff=11, border_line_color=None, location=(0, 0))
        p.add_layout(color_bar, 'right')
        return p

    def cocitations_clustering(self, max_chord_diagram_size=500):
        if self.analyzer.df.shape[0] > max_chord_diagram_size:
            self.clusters_info_message = """
            Heatmap is used to show which subtopics are related to each other.
            Density is based on co-citations between clusters
            and depends on the size of the clusters."""
            return self.heatmap_clusters()

        self.clusters_info_message = """
        Chord diagram is used to show papers as graph nodes,
        edges demonstrate co-citations."""
        return self.chord_diagram_components()

    def component_size_summary(self):
        logging.info('Summary component detailed info visualization')

        min_year, max_year = self.analyzer.min_year, self.analyzer.max_year
        n_comps = len(self.analyzer.components)

        components = [str(i) for i in range(n_comps)]
        years = list(range(min_year - 1, max_year + 1))
        data = {'years': years}
        for c in range(n_comps):
            data[str(c)] = [
                len(self.analyzer.df[np.logical_and(self.analyzer.df['comp'] == c,
                                                    self.analyzer.df['year'] == y)])
                for y in range(min_year, max_year)]

        p = figure(x_range=[min_year, max_year], plot_width=960, plot_height=300,
                   title="Components by Year",
                   toolbar_location=None, tools="hover", tooltips="Subtopic #$name: @$name")

        p.vbar_stack(components, x='years', width=0.9, color=self.comp_palette, source=data, alpha=0.5,
                     legend=[value(c) for c in components])

        p.y_range.start = 0
        p.xgrid.grid_line_color = None
        p.axis.minor_tick_line_color = None
        p.outline_line_color = None
        p.legend.location = "top_left"
        p.legend.orientation = "horizontal"

        return p

    def subtopic_timeline_graphs(self):
        logging.info('Per component detailed info visualization')

        # Prepare layouts
        n_comps = len(self.analyzer.components)
<<<<<<< HEAD
        self.colors = dict(enumerate(self.comp_palette))
=======
        cmap = plt.cm.get_cmap('jet', n_comps)
        self.colors = {c: RGB(*[int(round(ch * 255)) for ch in cmap(c)[:3]], a=0.5)
                       for c in self.analyzer.components}
>>>>>>> d4a257e5
        ds = [None] * n_comps
        p = [None] * n_comps

        min_year, max_year = self.analyzer.min_year, self.analyzer.max_year
        for c in range(n_comps):
            # Scatter layout for articles from subtopic
            title = f'Subtopic #{c}{" OTHER" if c == 0 and self.analyzer.components_merged else ""}'

            ds[c] = self.__build_data_source(self.analyzer.df[self.analyzer.df['comp'] == c],
                                             width=700)
            plot = self.__serve_scatter_article_layout(source=ds[c],
                                                       year_range=[min_year, max_year],
                                                       title=title, width=760)

            plot.circle(x='year', y='pos', fill_alpha=0.8, source=ds[c], size='size',
                        line_color=self.colors[c], fill_color=self.colors[c])

            # Word cloud description of subtopic by titles and abstracts
            kwds = get_word_cloud_data(self.analyzer.df_kwd, c)
            color = (self.colors[c].r, self.colors[c].g, self.colors[c].b)
            wc = WordCloud(background_color="white", width=200, height=400,
                           color_func=lambda *args, **kwargs: color,
                           max_words=20, max_font_size=40)
            wc.generate_from_frequencies(kwds)

            image = wc.to_array()
            desc = figure(title="", toolbar_location="above",
                          plot_width=200, plot_height=400,
                          x_range=[0, 10], y_range=[0, 10], tools=[])
            desc.axis.visible = False

            img = np.empty((400, 200), dtype=np.uint32)
            view = img.view(dtype=np.uint8).reshape((400, 200, 4))
            view[:, :, 0:3] = image[::-1, :, :]
            view[:, :, 3] = 255

            desc.image_rgba(image=[img], x=[0], y=[0], dw=[10], dh=[10])

            p[c] = row(desc, plot)

        return p

    def component_ratio(self):
        comp_size = dict(self.analyzer.df.groupby('comp')['id'].count())
        total_papers = sum(self.analyzer.df['comp'] >= 0)

        comps = list(map(str, comp_size.keys()))
        source = {str(k): [(v / total_papers)] for k, v in comp_size.items()}
        colors = [color.to_hex() for color in self.colors.values()]

        p = figure(plot_width=900, plot_height=50, toolbar_location=None, tools="")

        p.hbar_stack(comps, y=0, height=0.1, fill_alpha=0.5, color=colors, source=source)

        p.axis.visible = False
        p.y_range.start = 0
        p.xgrid.grid_line_color = None
        p.ygrid.grid_line_color = None
        p.axis.minor_tick_line_color = None
        p.outline_line_color = None

        return p

    def top_cited_papers(self):
        n_comps = len(self.analyzer.components)
        min_year, max_year = self.analyzer.min_year, self.analyzer.max_year
        ds = self.__build_data_source(self.analyzer.top_cited_df, width=700)
        plot = self.__serve_scatter_article_layout(source=ds,
                                                   year_range=[min_year, max_year],
                                                   title=f'{len(self.analyzer.top_cited_df)} top cited papers',
                                                   width=960)

        for c in range(n_comps):
            view = CDSView(source=ds, filters=[GroupFilter(column_name='comp',
                                                           group=str(c))])
            plot.circle(x='year', y='pos', fill_alpha=0.8, source=ds, view=view,
                        size='size', line_color=self.colors[c], fill_color=self.colors[c])

        return plot

    def max_gain_papers(self):
        logging.info('Different colors encode different papers')
        cols = ['year', 'id', 'title', 'authors', 'paper_year', 'count']
        max_gain_df = self.analyzer.max_gain_df[cols].replace(np.nan, "Undefined")
        ds_max = ColumnDataSource(max_gain_df)

        factors = self.analyzer.max_gain_df['id'].unique()
        cmap = plt.cm.get_cmap('jet', len(factors))
        palette = [RGB(*[round(c * 255) for c in cmap(i)[:3]]) for i in range(len(factors))]
        colors = factor_cmap('id', palette=palette, factors=factors)

        year_range = [self.analyzer.min_year - 1, self.analyzer.max_year + 1]
        p = figure(tools=TOOLS, toolbar_location="above",
                   plot_width=960, plot_height=300, x_range=year_range,
                   title='Max gain of citations per year')
        p.xaxis.axis_label = 'Year'
        p.yaxis.axis_label = 'Number of citations'
        p.hover.tooltips = self._html_tooltips([
            ("Author(s)", '@authors'),
            ("Year", '@paper_year'),
            ("Cited by", '@count papers in @year')
        ])
        p.js_on_event('tap', self.pubmed_callback(ds_max, self.analyzer.source))
        p.vbar(x='year', width=0.8, top='count', fill_alpha=0.5, source=ds_max, fill_color=colors,
               line_color=colors)
        return p

    def max_relative_gain_papers(self):
        logging.info('Top papers in relative gain for each year')
        logging.info('Relative gain (year) = Citation Gain (year) / Citations before year')
        logging.info('Different colors encode different papers')
        cols = ['year', 'id', 'title', 'authors', 'paper_year', 'rel_gain']
        max_rel_gain_df = self.analyzer.max_rel_gain_df[cols].replace(np.nan, "Undefined")
        ds_max = ColumnDataSource(max_rel_gain_df)

        factors = self.analyzer.max_rel_gain_df['id'].astype(str).unique()
        cmap = plt.cm.get_cmap('jet', len(factors))
        palette = [RGB(*[round(c * 255) for c in cmap(i)[:3]]) for i in range(len(factors))]
        colors = factor_cmap('id', palette=palette, factors=factors)

        year_range = [self.analyzer.min_year - 1, self.analyzer.max_year + 1]
        p = figure(tools=TOOLS, toolbar_location="above",
                   plot_width=960, plot_height=300, x_range=year_range,
                   title='Max relative gain of citations per year')
        p.xaxis.axis_label = 'Year'
        p.yaxis.axis_label = 'Relative Gain of Citations'
        p.hover.tooltips = self._html_tooltips([
            ("Author(s)", '@authors'),
            ("Year", '@paper_year'),
            ("Relative Gain", '@rel_gain in @year')])
        p.js_on_event('tap', self.pubmed_callback(ds_max, self.analyzer.source))

        p.vbar(x='year', width=0.8, top='rel_gain', fill_alpha=0.5, source=ds_max,
               fill_color=colors, line_color=colors)
        return p

    def article_citation_dynamics(self):
        logging.info('Choose ID to get detailed citations timeline '
                     'for top cited / max gain or relative gain papers')
        highlight_papers = sorted(self.analyzer.top_cited_papers.union(
            self.analyzer.max_gain_papers, self.analyzer.max_rel_gain_papers))

        def update(b):
            id = dropdown.value
            data = self.analyzer.df[self.analyzer.df['id'] == id]

            x = self.analyzer.years
            y = data[x].values[0]

            bar.data_source.data = {'x': x, 'y': y}
            span.location = data['year'].values[0]

            push_notebook(handle=h)

        title = "Number of Citations per Year"
        d = ColumnDataSource(data=dict(x=[], y=[]))

        p = figure(tools=TOOLS, toolbar_location="above", plot_width=960,
                   plot_height=300, title=title)
        bar = p.vbar(x='x', width=0.8, top='y', source=d, color='#A6CEE3', line_width=3)
        span = Span(location=None, dimension='height', line_color='red',
                    line_dash='dashed', line_width=3)
        p.xaxis.axis_label = "Year"
        p.yaxis.axis_label = "Number of citations"
        p.hover.tooltips = [
            ("Year", "@x"),
            ("Cited by", "@y paper(s) in @x"),
        ]
        p.renderers.append(span)

        dropdown = widgets.Dropdown(
            options=list(highlight_papers),
            description='ID:',
            disabled=False
        )

        button = widgets.Button(
            description='Show',
            disabled=False,
            button_style='info',
            tooltip='Show'
        )
        button.on_click(update)

        panel = widgets.HBox([dropdown, button])

        display(panel)
        h = show(p, notebook_handle=True)

    def papers_statistics(self):
        cols = ['year', 'id', 'title', 'authors']
        df_stats = self.analyzer.df[cols].groupby(['year']).size().reset_index(name='counts')
        ds_stats = ColumnDataSource(df_stats)

        year_range = [self.analyzer.min_year - 1, self.analyzer.max_year + 1]
        p = figure(tools=TOOLS, toolbar_location="above",
                   plot_width=760, plot_height=400, x_range=year_range, title='Amount of articles per year')
        p.xaxis.axis_label = 'Year'
        p.yaxis.axis_label = 'Amount of articles'
        p.hover.tooltips = [("Amount", '@counts'), ("Year", '@year')]

        p.vbar(x='year', width=0.8, top='counts', fill_alpha=0.5, source=ds_stats)

        kwds = {}
        for ngram, count in get_most_common_ngrams(self.analyzer.top_cited_df['title'],
                                                   self.analyzer.top_cited_df['abstract']).items():
            for word in ngram.split(' '):
                kwds[word] = float(count) + kwds.get(word, 0)
        wc = WordCloud(background_color="white", width=200, height=400,
                       color_func=lambda *args, **kwargs: 'black',
                       max_words=20, max_font_size=40)
        wc.generate_from_frequencies(kwds)

        image = wc.to_array()
        desc = figure(title="", toolbar_location="above",
                      plot_width=200, plot_height=400,
                      x_range=[0, 10], y_range=[0, 10], tools=[])
        desc.axis.visible = False

        img = np.empty((400, 200), dtype=np.uint32)
        view = img.view(dtype=np.uint8).reshape((400, 200, 4))
        view[:, :, 0:3] = image[::-1, :, :]
        view[:, :, 3] = 255

        desc.image_rgba(image=[img], x=[0], y=[0], dw=[10], dh=[10])
        p = row(desc, p)
        return p

    def subtopic_evolution(self):

        def sort_nodes_key(node):
            y, c = node[0].split(' ')
            return int(y), -int(c)

        cols = self.analyzer.evolution_df.columns[2:]
        pairs = list(zip(cols, cols[1:]))
        nodes = set()
        edges = []

        for now, then in pairs:
            nodes_now = [f'{now} {c}' for c in self.analyzer.evolution_df[now].unique()]
            nodes_then = [f'{then} {c}' for c in self.analyzer.evolution_df[then].unique()]

            inner = {node: 0 for node in nodes_then}
            changes = {node: inner.copy() for node in nodes_now}
            for pmid, comp in self.analyzer.evolution_df.iterrows():
                c_now, c_then = comp[now], comp[then]
                changes[f'{now} {c_now}'][f'{then} {c_then}'] += 1

            for v in nodes_now:
                for u in nodes_then:
                    if changes[v][u] > 0:
                        edges.append((v, u, changes[v][u]))
                        nodes.add(v)
                        nodes.add(u)

        n_steps = len(self.analyzer.evolution_df.columns) - 2
        value_dim = hv.Dimension('Amount', unit=None)

        # One step is not enough to analyze evolution
        if n_steps < 2:
            return None

        nodes_data = []

        for node in nodes:
            year, c = node.split(' ')
            if int(c) >= 0:
                if n_steps < 4:
                    label = f"{year} {', '.join(self.analyzer.evolution_kwds[int(year)][int(c)][:5])}"
                else:
                    label = node
            else:
                label = f"Published after {year}"
            nodes_data.append((node, label))
        nodes_data = sorted(nodes_data, key=sort_nodes_key, reverse=True)

        nodes_ds = hv.Dataset(nodes_data, 'index', 'label')

        topic_evolution = hv.Sankey((edges, nodes_ds), ['From', 'To'], vdims=value_dim)
        topic_evolution.opts(labels='label', width=960, height=600, show_values=False, cmap='tab20',
                             edge_color=dim('To').str(), node_color=dim('index').str())

        if n_steps > 3:
            years = []
            subtopics = []
            keywords = []

            for year, comps in self.analyzer.evolution_kwds.items():
                for c, kwd in comps.items():
                    if c >= 0:
                        years.append(year)
                        subtopics.append(c)
                        keywords.append(', '.join(kwd))

            data = dict(
                years=years,
                subtopics=subtopics,
                keywords=keywords
            )

            source = ColumnDataSource(data)

            columns = [
                TableColumn(field="years", title="Year", width=50),
                TableColumn(field="subtopics", title="Subtopic", width=50),
                TableColumn(field="keywords", title="Keywords", width=800),
            ]

            subtopic_keywords = DataTable(source=source, columns=columns, width=900)

            return column(hv.render(topic_evolution, backend='bokeh'), subtopic_keywords)

        return hv.render(topic_evolution, backend='bokeh')

    def __build_data_source(self, df, width=760):
        # Sort papers from the same year with total number of citations as key, use rank as y-pos
        ranks = df.groupby('year')['total'].rank(ascending=False, method='first')

        # Calculate max size of circles to avoid overlapping along x-axis
        min_year, max_year = self.analyzer.min_year, self.analyzer.max_year
        max_radius_screen_units = width / (max_year - min_year + 1)
        size_scaling_coefficient = max_radius_screen_units / np.log(df['total']).max()

        # NOTE: 'comp' column is used as string because GroupFilter supports
        #       only categorical values (needed to color top cited papers by components)
        # d = ColumnDataSource(data=dict(id=df['id'], title=df['title'], authors=df['authors'],
        #                                year=df['year'], total=df['total'],
        #                                comp=df['comp'].astype(str), pos=ranks,
        #                                size=np.log(df['total']) * size_scaling_coefficient))
        d = ColumnDataSource(data=dict(id=df['id'], title=df['title'], authors=df['authors'],
<<<<<<< HEAD
                                       year=df['year'].replace(np.nan, "Undefined"),
                                       total=df['total'], comp=df['comp'].astype(str), pos=df['total'],
=======
                                       year=df['year'], total=df['total'],
                                       comp=df['comp'].astype(str), pos=df['total'],
>>>>>>> d4a257e5
                                       size=np.log(df['total']) * size_scaling_coefficient))
        return d

    def __serve_scatter_article_layout(self, source, year_range, title, width=960):
        min_year, max_year = year_range
        p = figure(tools=TOOLS, toolbar_location="above",
                   plot_width=width, plot_height=400,
                   x_range=(min_year - 1, max_year + 1),
                   title=title,
                   y_axis_type="log")
        p.xaxis.axis_label = 'Year'
        p.yaxis.axis_label = 'Number of citations'
        p.yaxis.formatter = NumeralTickFormatter(format='0,0')

        p.hover.tooltips = self._html_tooltips([
            ("Author(s)", '@authors'),
            ("Year", '@year'),
            ("Cited by", '@total paper(s) total')])
        p.js_on_event('tap', self.pubmed_callback(source, self.analyzer.source))

        return p

    def _add_pmid(self, tips_list):
        if self.analyzer.source == "pubmed":
            tips_list.insert(0, ("PMID", '@id'))

        return tips_list

    def _html_tooltips(self, tips_list):
        tips_list = self._add_pmid(tips_list)

        style_caption = Template('<span style="font-size: 12px;color:dodgerblue;">$caption:</span>')
        style_value = Template('<span style="font-size: 11px;">$value</span>')

        tips_list_html = '\n'.join([f'''
            <div> {style_caption.substitute(caption=tip[0])} {style_value.substitute(value=tip[1])} </div>'''
                                    for tip in tips_list])

        html_tooltips_str = f'''
               <div style="max-width: 320px">
                   <div>
                       <span style="font-size: 13px; font-weight: bold;">@title</span>
                   </div>
                   {tips_list_html}
               </div>
            '''
        return html_tooltips_str<|MERGE_RESOLUTION|>--- conflicted
+++ resolved
@@ -17,10 +17,8 @@
 from bokeh.models import GraphRenderer, StaticLayoutProvider
 # Tools used: hover,pan,tap,wheel_zoom,box_zoom,reset,save
 from bokeh.models import HoverTool, PanTool, WheelZoomTool, BoxZoomTool, ResetTool, SaveTool
-<<<<<<< HEAD
+from bokeh.models import NumeralTickFormatter
 from bokeh.models import LinearColorMapper, PrintfTickFormatter, ColorBar
-=======
->>>>>>> d4a257e5
 from bokeh.models import NumeralTickFormatter
 from bokeh.models import Plot, Range1d, MultiLine, Circle, Span
 from bokeh.models.widgets.tables import DataTable, TableColumn
@@ -289,13 +287,7 @@
 
         # Prepare layouts
         n_comps = len(self.analyzer.components)
-<<<<<<< HEAD
         self.colors = dict(enumerate(self.comp_palette))
-=======
-        cmap = plt.cm.get_cmap('jet', n_comps)
-        self.colors = {c: RGB(*[int(round(ch * 255)) for ch in cmap(c)[:3]], a=0.5)
-                       for c in self.analyzer.components}
->>>>>>> d4a257e5
         ds = [None] * n_comps
         p = [None] * n_comps
 
@@ -627,13 +619,8 @@
         #                                comp=df['comp'].astype(str), pos=ranks,
         #                                size=np.log(df['total']) * size_scaling_coefficient))
         d = ColumnDataSource(data=dict(id=df['id'], title=df['title'], authors=df['authors'],
-<<<<<<< HEAD
                                        year=df['year'].replace(np.nan, "Undefined"),
                                        total=df['total'], comp=df['comp'].astype(str), pos=df['total'],
-=======
-                                       year=df['year'], total=df['total'],
-                                       comp=df['comp'].astype(str), pos=df['total'],
->>>>>>> d4a257e5
                                        size=np.log(df['total']) * size_scaling_coefficient))
         return d
 
