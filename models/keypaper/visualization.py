--- conflicted
+++ resolved
@@ -288,11 +288,7 @@
             zoom_in_button.js_on_event(ButtonClick, self.zoom_callback(ColumnDataSource(comp_source[['id']]),
                                                                        self.analyzer.source, zoom='in'))
 
-<<<<<<< HEAD
-            p[c] = row(desc, plot, zoom_in_button)
-=======
             p[c] = row(desc, plot, column(zoom_in_button))
->>>>>>> 6f34d30d
 
         return p
 
