import html
from collections import Iterable

import numpy as np
import pandas as pd

from .loader import Loader
<<<<<<< HEAD
from .utils import extract_authors
=======
from .utils import crc32
>>>>>>> 34d11c55


class SemanticScholarLoader(Loader):
    def __init__(self, pubtrends_config):
        super(SemanticScholarLoader, self).__init__(pubtrends_config)

    def search(self, terms, limit=None, sort=None, current=0, task=None):
        self.logger.info(html.escape(f'Searching publications matching <{terms}>'), current=current, task=task)
        terms_str = '\'' + terms + '\''
        if not limit:
            limit = self.max_number_of_articles

        columns = ['id', 'crc32id', 'pmid', 'title', 'abstract', 'year', 'aux']
        if sort == 'relevance':
            query = f'''
                SELECT P.ssid, P.crc32id, P.pmid, P.title, P.abstract, P.year, P.aux, ts_rank_cd(P.tsv, query) AS rank
                FROM SSPublications P, websearch_to_tsquery('english', {terms_str}) query
                WHERE tsv @@ query
                ORDER BY rank DESC
                LIMIT {limit};
                '''
            columns.append('ts_rank')
        elif sort == 'citations':
            query = f'''
                SELECT P.ssid, P.crc32id, P.pmid, P.title, P.abstract, P.year, P.aux, COUNT(1) AS count
                FROM SSPublications P
                LEFT JOIN SSCitations C
                ON C.crc32id_in = P.crc32id AND C.id_in = P.ssid
                WHERE tsv @@ websearch_to_tsquery('english', {terms_str})
                GROUP BY P.ssid, P.crc32id, P.pmid, P.title, P.abstract, P.year, P.aux
                ORDER BY count DESC NULLS LAST
                LIMIT {limit};
                '''
            columns.append('citations')
        elif sort == 'year':
            query = f'''
                SELECT ssid, crc32id, pmid, title, abstract, year, aux
                FROM SSPublications P
                WHERE tsv @@ websearch_to_tsquery('english', {terms_str})
                ORDER BY year DESC NULLS LAST
                LIMIT {limit};
                '''
        else:
            raise ValueError('sort can be either citations, relevance or year')

        with self.conn.cursor() as cursor:
            cursor.execute(query)
            self.pub_df = pd.DataFrame(cursor.fetchall(),
                                       columns=columns,
                                       dtype=object)

        # Duplicate rows may occur if crawler was stopped while parsing Semantic Scholar archive
        self.pub_df.drop_duplicates(subset='id', inplace=True)
        self.pub_df = self.pub_df[pd.isnull(self.pub_df.pmid)]
        self.pub_df.drop(columns=['pmid'], inplace=True)

        self.logger.info(f'Found {len(self.pub_df)} publications in the local database', current=current,
                         task=task)

        self.ids = list(self.pub_df['id'].values)
        crc32ids = list(self.pub_df['crc32id'].values)
        self.values = ', '.join(['({0}, \'{1}\')'.format(i, j) for (i, j) in zip(crc32ids, self.ids)])
        return self.ids, False

    def load_publications(self, temp_table_created=False, current=0, task=None):
        if not temp_table_created:
            self.logger.info('Loading publication data', current=current, task=task)
            query = f'''
                    DROP TABLE IF EXISTS temp_ssids;
                    WITH vals(crc32id, ssid) AS (VALUES {self.values})
                    SELECT crc32id, ssid INTO table temp_ssids FROM vals;
                    DROP INDEX IF EXISTS temp_ssids_index;
                    CREATE INDEX temp_ssids_index ON temp_ssids USING btree (crc32id);
                    '''

            with self.conn.cursor() as cursor:
                cursor.execute(query)

            self.logger.debug('Created table for request with index.', current=current, task=task)

        if np.any(self.pub_df[['id', 'crc32id', 'title']].isna()):
            raise ValueError('Paper must have ID and title')

        self.pub_df = Loader.process_publications_dataframe(self.pub_df)

        return self.pub_df

    def search_with_given_ids(self, ids, current=0, task=None):
        self.logger.info('Searching publication data', current=current, task=task)
        self.ids = ids
        crc32ids = list(map(crc32, self.ids))
        self.values = ', '.join(['({0}, \'{1}\')'.format(i, j) for (i, j) in zip(crc32ids, self.ids)])
        query_fill_temp_ids = f'''
                DROP TABLE IF EXISTS temp_ssids;
                WITH vals(crc32id, ssid) AS (VALUES {self.values})
                SELECT crc32id, ssid INTO table temp_ssids FROM vals;
                DROP INDEX IF EXISTS temp_ssids_index;
                CREATE INDEX temp_ssids_index ON temp_ssids USING btree (crc32id);
                '''

        with self.conn.cursor() as cursor:
            cursor.execute(query_fill_temp_ids)

        query_load_publications = f'''
        SELECT DISTINCT ON (P.ssid) P.ssid, P.crc32id, P.title, P.abstract, P.year, P.aux
        FROM SSPublications P
        JOIN temp_ssids AS T ON (P.crc32id = T.crc32id AND P.ssid = T.ssid);
        '''

        with self.conn.cursor() as cursor:
            cursor.execute(query_load_publications)
            self.pub_df = pd.DataFrame(cursor.fetchall(),
                                       columns=['id', 'crc32id', 'title', 'abstract', 'year', 'aux'],
                                       dtype=object)

        if np.any(self.pub_df[['id', 'crc32id', 'title']].isna()):
            raise ValueError('Paper must have ID and title')

        self.pub_df = Loader.process_publications_dataframe(self.pub_df)
        self.logger.info(f'Found {len(self.pub_df)} publications in the local database', current=current,
                         task=task)

        return self.pub_df

    def load_citation_stats(self, current=0, task=None):
        self.logger.info('Loading citations statistics: searching for correct citations over 150 million of citations',
                         current=current, task=task)

        query = f'''
           SELECT C.id_in AS ssid, P.year, COUNT(1) AS count
                FROM SSCitations C
                JOIN (VALUES {self.values}) AS CT(crc32id, ssid)
                  ON (C.crc32id_in = CT.crc32id AND C.id_in = CT.ssid)
                JOIN SSPublications P
                  ON C.crc32id_out = P.crc32id AND C.id_out = P.ssid
                WHERE C.crc32id_in
                between (SELECT MIN(crc32id) FROM temp_ssids)
                  AND (select max(crc32id) FROM temp_ssids)
                AND P.year > 0
                GROUP BY C.id_in, P.year;
            '''

        with self.conn.cursor() as cursor:
            cursor.execute(query)
            cit_stats_df_from_query = pd.DataFrame(cursor.fetchall(),
                                                   columns=['id', 'year', 'count'], dtype=object)

        if np.any(cit_stats_df_from_query.isna()):
            raise ValueError('NaN values are not allowed in citation stats DataFrame')

        cit_stats_df_from_query['year'] = cit_stats_df_from_query['year'].apply(int)
        cit_stats_df_from_query['count'] = cit_stats_df_from_query['count'].apply(int)

        self.logger.info(f'Found {cit_stats_df_from_query.shape[0]} lines of citations statistics',
                         current=current, task=task)

        return cit_stats_df_from_query

    def load_citations(self, current=0, task=None):
        self.logger.info('Loading citations data', current=current, task=task)
        self.logger.debug('Started loading raw information about citations', current=current, task=task)

        query = f'''SELECT C.id_out, C.id_in
                    FROM SSCitations C
                    JOIN (VALUES {self.values}) AS CT(crc32id, ssid)
                    ON (C.crc32id_in = CT.crc32id AND C.id_in = CT.ssid)
                    WHERE C.crc32id_in
                    between (SELECT MIN(crc32id) FROM temp_ssids)
                    AND (select max(crc32id) FROM temp_ssids);
                    '''

        with self.conn.cursor() as cursor:
            cursor.execute(query)
            citations = pd.DataFrame(cursor.fetchall(),
                                     columns=['id_out', 'id_in'], dtype=object)

        citations = citations[citations['id_out'].isin(self.ids)]

        if np.any(citations.isna()):
            raise ValueError('Citation must have id_out and id_in')

        self.logger.info(f'Found {len(citations)} citations', current=current, task=task)

        return citations

    def load_cocitations(self, current=0, task=None):
        self.logger.info('Calculating co-citations for selected papers', current=current, task=task)

        query = f'''
                with Z as (select id_out, id_in, crc32id_out, crc32id_in
                    from SSCitations
                    where crc32id_in between (select min(crc32id) from temp_ssids)
                        and (select max(crc32id) from temp_ssids)
                        and (crc32id_in, id_in) in (select crc32id, ssid
                                                    from temp_ssids)),

                    X as (select id_out, array_agg(id_in) as cited_list,
                                 min(crc32id_out) as crc32id_out
                          from Z
                          group by id_out
                          having count(*) >= 2)

                select X.id_out, P.year, X.cited_list
                from X
                    join SSPublications P
                        on crc32id_out = P.crc32id and id_out = P.ssid;
                '''

        with self.conn.cursor() as cursor:
            cursor.execute(query)

            cocit_data = []
            lines = 0
            for row in cursor:
                lines += 1
                citing, year, cited = row
                for i in range(len(cited)):
                    for j in range(i + 1, len(cited)):
                        cocit_data.append((citing, cited[i], cited[j], year))
            cocit_df = pd.DataFrame(cocit_data, columns=['citing', 'cited_1', 'cited_2', 'year'], dtype=object)

        if np.any(cocit_df[['citing', 'cited_1', 'cited_2']].isna()):
            raise ValueError('NaN values are not allowed in ids of co-citation DataFrame')
        cocit_df['year'] = cocit_df['year'].apply(lambda x: int(x) if x else np.nan)

        self.logger.debug(f'Loaded {lines} lines of citing info', current=current, task=task)
        self.logger.info(f'Found {len(cocit_df)} co-cited pairs of papers', current=current, task=task)

        return cocit_df

    def expand(self, ids, current=0, task=None):
        if isinstance(ids, Iterable):
            self.logger.info('Expanding current topic', current=current, task=task)
            crc32ids = list(map(crc32, ids))
            values = ', '.join(['({0}, \'{1}\')'.format(i, j) for (i, j) in zip(crc32ids, ids)])

            query = f'''
                DROP TABLE IF EXISTS TEMP_SSIDS;
                WITH vals(crc32id, ssid) AS (VALUES {values})
                SELECT crc32id, ssid INTO table TEMP_SSIDS FROM vals;
                DROP INDEX IF EXISTS temp_ssids_unique_index;
                CREATE UNIQUE INDEX temp_ssids_unique_index ON TEMP_SSIDS USING btree (crc32id);

                SELECT C.id_out, ARRAY_AGG(C.id_in)
                FROM sscitations C
                JOIN temp_ssids T
                ON (C.crc32id_out = T.crc32id OR C.crc32id_in = T.crc32id)
                AND (C.id_out = T.ssid OR C.id_in = T.ssid)
                GROUP BY C.id_out;
                '''
        elif isinstance(ids, int):
            crc32id = crc32(ids)
            query = f'''
                SELECT C.id_out, ARRAY_AGG(C.id_in)
                FROM sscitations C
                WHERE (C.crc32id_out = {crc32id} OR C.crc32id_in = {crc32id})
                AND (C.id_out = {ids} OR C.id_in = {ids})
                GROUP BY C.id_out;
                '''
        else:
            raise TypeError('ids should be either int or Iterable')

        expanded = set()
        with self.conn.cursor() as cursor:
            cursor.execute(query)

            for row in cursor.fetchall():
                citing, cited = row
                expanded.add(citing)
                expanded |= set(cited)

        self.logger.info(f'Found {len(expanded)} papers', current=current, task=task)
        return expanded<|MERGE_RESOLUTION|>--- conflicted
+++ resolved
@@ -5,11 +5,7 @@
 import pandas as pd
 
 from .loader import Loader
-<<<<<<< HEAD
-from .utils import extract_authors
-=======
-from .utils import crc32
->>>>>>> 34d11c55
+from .utils import crc32, extract_authors
 
 
 class SemanticScholarLoader(Loader):
