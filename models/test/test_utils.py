import unittest

import pandas as pd
from pandas.util.testing import assert_frame_equal
from parameterized import parameterized

from models.keypaper.utils import tokenize, cut_authors_list, split_df_list, crc32, preprocess_search_query, \
<<<<<<< HEAD
    preprocess_doi, preprocess_pubmed_search_title
=======
    hex2rgb, rgb2hex
>>>>>>> d5509844


class TestUtils(unittest.TestCase):
    def test_tokenizer(self):
        text = """Very interesting article about elephants and donkeys.
        There are two types of elephants - Indian and African.
        Both of them are really beautiful, but in my opinion Indian are even cuter"""
        # nouns and adjectives from text excluding comparative and superlative forms
        expected = ['interesting', 'article', 'elephant', 'donkey',
                    'type', 'elephant', 'indian', 'african', 'beautiful',
                    'opinion', 'indian']
        actual = tokenize(text)
        self.assertSequenceEqual(actual, expected)

    def test_cut_authors_list_limit_size(self):
        limit_size_list = "first, second, third"
        actual = cut_authors_list(limit_size_list, limit=len(limit_size_list))
        self.assertEqual(actual, limit_size_list)

    def test_cut_authors_list_less(self):
        long_list = "first, second, third"
        actual = cut_authors_list(long_list, 2)
        expected = "first,...,third"
        self.assertEqual(actual, expected)

    def test_cut_authors_list_greater(self):
        short_list = "first, second, third"
        actual = cut_authors_list(short_list, 4)
        self.assertEqual(actual, short_list)

    def test_split_df_list(self):
        data_for_df = [[2, 'a, b, c'],
                       [1, 'c, a, d'],
                       [4, 'd, c']]

        df_with_list_column = pd.DataFrame(data_for_df, columns=['id', 'list'])

        expected_data = [[2, 'a'], [2, 'b'], [2, 'c'],
                         [1, 'c'], [1, 'a'], [1, 'd'],
                         [4, 'd'], [4, 'c']]
        expected_df = pd.DataFrame(expected_data, columns=['id', 'list'])
        actual_df = split_df_list(df_with_list_column, target_column='list', separator=', ')
        assert_frame_equal(expected_df, actual_df, "Splitting list into several rows works incorrectly")

    @parameterized.expand([
        ('cc77a65ff80a9d060e48461603bcf06bb0ef9294', -189727251, 'negative'),
        ('6d8484217c9fa02419536c9118435715d3a8e705', 1979136599, 'positive')
    ])
    def test_crc32(self, ssid, crc32id, case):
        self.assertEqual(crc32(ssid), crc32id, f"Hashed id is wrong ({case} case)")

    @parameterized.expand([
        ('FooBar', 'FooBar'),
        ('Foo Bar', 'Foo AND Bar'),
        ('"Foo Bar"', '"Foo Bar"'),
        ('Foo-Bar', '"Foo-Bar"'),
        ('&^Foo-Bar', '"Foo-Bar"'),
        ("Alzheimer's disease", 'Alzheimer AND disease'),
        ('Foo, Bar', 'Foo OR Bar'),
        ('Foo, Bar Baz', 'Foo OR (Bar AND Baz)'),
        ('Foo, "Bar Baz"', 'Foo OR "Bar Baz"'),
    ])
    def test_preprocess_search_valid_source(self, terms, expected):
        self.assertEqual(expected, preprocess_search_query(terms, 0))

    def test_preprocess_search_too_few_words(self):
        self.assertEqual('Foo', preprocess_search_query('Foo', 1))
        with self.assertRaises(Exception):
            preprocess_search_query('Foo', 2)

    def test_preprocess_search_too_few_words_whitespaces(self):
        with self.assertRaises(Exception):
            preprocess_search_query('Foo  ', 2)

    def test_preprocess_search_too_few_words_stems(self):
        with self.assertRaises(Exception):
            preprocess_search_query('Humans Humanity', 2)

    def test_preprocess_search_dash_split(self):
        self.assertEqual('"Covid-19"', preprocess_search_query('Covid-19', 2))

    def test_preprocess_search_or(self):
        self.assertEqual(
            '"COVID-19" OR Coronavirus OR "Corona virus" OR "2019-nCoV" OR "SARS-CoV" OR "MERS-CoV" OR '
            '"Severe Acute Respiratory Syndrome" OR "Middle East Respiratory Syndrome"',
            preprocess_search_query('COVID-19, Coronavirus, "Corona virus", 2019-nCoV, SARS-CoV, '
                                    'MERS-CoV, "Severe Acute Respiratory Syndrome", '
                                    '"Middle East Respiratory Syndrome"', 0)
        )

    def test_preprocess_search_illegal_string(self):
        with self.assertRaises(Exception):
            preprocess_search_query('"Foo" Bar"', 2)
        with self.assertRaises(Exception):
            preprocess_search_query('&&&', 2)

    @parameterized.expand([
<<<<<<< HEAD
        ('dx.doi.org prefix', 'http://dx.doi.org/10.1037/a0028240', '10.1037/a0028240'),
        ('doi.org prefix', 'http://doi.org/10.3352/jeehp.2013.10.3', '10.3352/jeehp.2013.10.3'),
        ('no changes', '10.1037/a0028240', '10.1037/a0028240')
    ])
    def test_preprocess_doi(self, case, doi, expected):
        self.assertEqual(preprocess_doi(doi), expected, case)

    def test_preprocess_pubmed_search_title(self):
        title = '[DNA methylation age.]'
        expected = 'DNA methylation age'
        self.assertEqual(preprocess_pubmed_search_title(title), expected)
=======
        ('#91C82F', [145, 200, 47]),
        ('#8ffe09', [143, 254, 9])
    ])
    def test_hex2rgb(self, color, expected):
        self.assertEqual(hex2rgb(color), expected)

    @parameterized.expand([
        ([145, 200, 47], '#91c82f'),
        ([143, 254, 9], '#8ffe09'),
        ('red', '#ff0000'),
        ('blue', '#0000ff')
    ])
    def test_color2hex(self, color, expected):
        self.assertEqual(rgb2hex(color), expected)
>>>>>>> d5509844
<|MERGE_RESOLUTION|>--- conflicted
+++ resolved
@@ -5,11 +5,8 @@
 from parameterized import parameterized
 
 from models.keypaper.utils import tokenize, cut_authors_list, split_df_list, crc32, preprocess_search_query, \
-<<<<<<< HEAD
-    preprocess_doi, preprocess_pubmed_search_title
-=======
-    hex2rgb, rgb2hex
->>>>>>> d5509844
+    preprocess_doi, preprocess_pubmed_search_title, hex2rgb, rgb2hex
+
 
 
 class TestUtils(unittest.TestCase):
@@ -107,7 +104,6 @@
             preprocess_search_query('&&&', 2)
 
     @parameterized.expand([
-<<<<<<< HEAD
         ('dx.doi.org prefix', 'http://dx.doi.org/10.1037/a0028240', '10.1037/a0028240'),
         ('doi.org prefix', 'http://doi.org/10.3352/jeehp.2013.10.3', '10.3352/jeehp.2013.10.3'),
         ('no changes', '10.1037/a0028240', '10.1037/a0028240')
@@ -119,7 +115,6 @@
         title = '[DNA methylation age.]'
         expected = 'DNA methylation age'
         self.assertEqual(preprocess_pubmed_search_title(title), expected)
-=======
         ('#91C82F', [145, 200, 47]),
         ('#8ffe09', [143, 254, 9])
     ])
@@ -133,5 +128,4 @@
         ('blue', '#0000ff')
     ])
     def test_color2hex(self, color, expected):
-        self.assertEqual(rgb2hex(color), expected)
->>>>>>> d5509844
+        self.assertEqual(rgb2hex(color), expected)