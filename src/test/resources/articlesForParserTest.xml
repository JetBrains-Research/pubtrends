<PubmedArticleSet>
    <PubmedArticle>
        <MedlineCitation Status="PubMed-not-MEDLINE" Owner="NLM">
            <PMID Version="1">29391692</PMID>
            <DateRevised>
                <Year>2018</Year>
                <Month>11</Month>
                <Day>13</Day>
            </DateRevised>
            <Article PubModel="Print-Electronic">
                <Journal>
                    <ISSN IssnType="Print">0972-8988</ISSN>
                    <JournalIssue CitedMedium="Print">
                        <Volume>10</Volume>
                        <Issue>12</Issue>
                        <PubDate>
                            <Year>2017</Year>
                            <Month>Dec</Month>
                        </PubDate>
                    </JournalIssue>
                    <Title>Veterinary world</Title>
                    <ISOAbbreviation>Vet World</ISOAbbreviation>
                </Journal>
                <ArticleTitle>Partial purification and characterization of glutathione S-transferase from the somatic tissue of <i>Gastrothylax crumenifer</i> (Trematoda: Digenea).</ArticleTitle>
                <Pagination>
                    <MedlinePgn>1493-1500</MedlinePgn>
                </Pagination>
                <ELocationID EIdType="doi" ValidYN="Y">10.14202/vetworld.2017.1493-1500</ELocationID>
                <AuthorList CompleteYN="Y">
                    <Author ValidYN="Y">
                        <LastName>Ahmed</LastName>
                        <ForeName>Sakil</ForeName>
                        <Initials>S</Initials>
                        <AffiliationInfo>
                            <Affiliation>Section of Parasitology, Department of Zoology, Aligarh Muslim University, Aligarh, Uttar Pradesh, India.</Affiliation>
                        </AffiliationInfo>
                    </Author>
                    <Author ValidYN="Y">
                        <LastName>Sohail</LastName>
                        <ForeName>Aamir</ForeName>
                        <Initials>A</Initials>
                        <AffiliationInfo>
                            <Affiliation>Department of Biochemistry, Aligarh Muslim University, Aligarh, Uttar Pradesh, India.</Affiliation>
                        </AffiliationInfo>
                    </Author>
                    <Author ValidYN="Y">
                        <LastName>Khatoon</LastName>
                        <ForeName>Sabiha</ForeName>
                        <Initials>S</Initials>
                        <AffiliationInfo>
                            <Affiliation>Section of Parasitology, Department of Zoology, Aligarh Muslim University, Aligarh, Uttar Pradesh, India.</Affiliation>
                        </AffiliationInfo>
                    </Author>
                    <Author ValidYN="Y">
                        <LastName>Khan</LastName>
                        <ForeName>Shabnam</ForeName>
                        <Initials>S</Initials>
                        <AffiliationInfo>
                            <Affiliation>Section of Parasitology, Department of Zoology, Aligarh Muslim University, Aligarh, Uttar Pradesh, India.</Affiliation>
                        </AffiliationInfo>
                    </Author>
                    <Author ValidYN="Y">
                        <LastName>Saifullah</LastName>
                        <ForeName>Mohammad Khalid</ForeName>
                        <Initials>MK</Initials>
                        <AffiliationInfo>
                            <Affiliation>Section of Parasitology, Department of Zoology, Aligarh Muslim University, Aligarh, Uttar Pradesh, India.</Affiliation>
                        </AffiliationInfo>
                    </Author>
                </AuthorList>
                <Language>eng</Language>
                <PublicationTypeList>
                    <PublicationType UI="D016428">Journal Article</PublicationType>
                </PublicationTypeList>
                <ArticleDate DateType="Electronic">
                    <Year>2014</Year>
                    <Month>12</Month>
                    <Day>21</Day>
                </ArticleDate>
            </Article>
            <MedlineJournalInfo>
                <Country>India</Country>
                <MedlineTA>Vet World</MedlineTA>
                <NlmUniqueID>101504872</NlmUniqueID>
                <ISSNLinking>0972-8988</ISSNLinking>
            </MedlineJournalInfo>
        </MedlineCitation>
        <PubmedData>
            <History>
                <PubMedPubDate PubStatus="received">
                    <Year>2017</Year>
                    <Month>08</Month>
                    <Day>19</Day>
                </PubMedPubDate>
                <PubMedPubDate PubStatus="accepted">
                    <Year>2017</Year>
                    <Month>11</Month>
                    <Day>15</Day>
                </PubMedPubDate>
                <PubMedPubDate PubStatus="entrez">
                    <Year>2018</Year>
                    <Month>2</Month>
                    <Day>3</Day>
                    <Hour>6</Hour>
                    <Minute>0</Minute>
                </PubMedPubDate>
                <PubMedPubDate PubStatus="pubmed">
                    <Year>2018</Year>
                    <Month>2</Month>
                    <Day>3</Day>
                    <Hour>6</Hour>
                    <Minute>0</Minute>
                </PubMedPubDate>
                <PubMedPubDate PubStatus="medline">
                    <Year>2018</Year>
                    <Month>2</Month>
                    <Day>3</Day>
                    <Hour>6</Hour>
                    <Minute>1</Minute>
                </PubMedPubDate>
            </History>
            <PublicationStatus>ppublish</PublicationStatus>
            <ArticleIdList>
                <ArticleId IdType="pubmed">29391692</ArticleId>
                <ArticleId IdType="doi">10.14202/vetworld.2017.1493-1500</ArticleId>
                <ArticleId IdType="pmc">PMC5771176</ArticleId>
            </ArticleIdList>
        </PubmedData>
    </PubmedArticle>
    <PubmedArticle>
        <MedlineCitation Status="In-Process" Owner="NLM">
            <PMID Version="1">29456534</PMID>
            <DateRevised>
                <Year>2018</Year>
                <Month>11</Month>
                <Day>20</Day>
            </DateRevised>
            <Article PubModel="Electronic-eCollection">
                <Journal>
                    <ISSN IssnType="Print">1664-3224</ISSN>
                    <JournalIssue CitedMedium="Print">
                        <Volume>9</Volume>
                        <PubDate>
                            <Year>2018</Year>
                        </PubDate>
                    </JournalIssue>
                    <Title>Frontiers in immunology</Title>
                    <ISOAbbreviation>Front Immunol</ISOAbbreviation>
                </Journal>
                <ArticleTitle>Critical Role of TGF-β and IL-2 Receptor Signaling in Foxp3 Induction by an Inhibitor of DNA Methylation.</ArticleTitle>
                <Pagination>
                    <MedlinePgn>125</MedlinePgn>
                </Pagination>
                <ELocationID EIdType="doi" ValidYN="Y">10.3389/fimmu.2018.00125</ELocationID>
                <Abstract>
                    <AbstractText>Under physiological conditions, CD4<sup>+</sup> regulatory T (Treg) cells expressing the transcription factor Foxp3 are generated in the thymus [thymus-derived Foxp3<sup>+</sup> Treg (tTregs) cells] and extrathymically at peripheral sites [peripherally induced Foxp3<sup>+</sup> Treg (pTreg) cell], and both developmental subsets play non-redundant roles in maintaining self-tolerance throughout life. In addition, a variety of experimental <i>in vitro</i> and <i>in vivo</i> modalities can extrathymically elicit a Foxp3<sup>+</sup> Treg cell phenotype in peripheral CD4<sup>+</sup>Foxp3<sup>-</sup> T cells, which has attracted much interest as an approach toward cell-based therapy in clinical settings of undesired immune responses. A particularly notable example is the <i>in vitro</i> induction of Foxp3 expression and Treg cell activity (iTreg cells) in initially naive CD4<sup>+</sup>Foxp3<sup>-</sup> T cells through T cell receptor (TCR) and IL-2R ligation, in the presence of exogenous TGF-β. Clinical application of Foxp3<sup>+</sup> iTreg cells has been hampered by the fact that TGF-β-driven Foxp3 induction is not sufficient to fully recapitulate the epigenetic and transcriptional signature of <i>in vivo</i> induced Foxp3<sup>+</sup> tTreg and pTreg cells, which includes the failure to imprint iTreg cells with stable Foxp3 expression. This hurdle can be potentially overcome by pharmacological interference with DNA methyltransferase activity and CpG methylation [e.g., by the cytosine nucleoside analog 5-aza-2'-deoxycytidine (5-aza-dC)] to stabilize TGF-β-induced Foxp3 expression and to promote a Foxp3<sup>+</sup> iTreg cell phenotype even in the absence of added TGF-β. However, the molecular mechanisms of 5-aza-dC-mediated Foxp3<sup>+</sup> iTreg cell generation have remained incompletely understood. Here, we show that in the absence of exogenously added TGF-β and IL-2, efficient 5-aza-dC-mediated Foxp3<sup>+</sup> iTreg cell generation from TCR-stimulated CD4<sup>+</sup>Foxp3<sup>-</sup> T cells is critically dependent on TGF-βR and IL-2R signaling and that this process is driven by TGF-β and IL-2, which could either be FCS derived or produced by T cells on TCR stimulation. Overall, these findings contribute to our understanding of the molecular mechanisms underlying the process of Foxp3 induction and may provide a rational basis for generating phenotypically and functionally stable iTreg cells.</AbstractText>
                </Abstract>
                <AuthorList CompleteYN="Y">
                    <Author ValidYN="Y">
                        <LastName>Freudenberg</LastName>
                        <ForeName>Kristin</ForeName>
                        <Initials>K</Initials>
                        <AffiliationInfo>
                            <Affiliation>Molecular and Cellular Immunology/Immune Regulation, DFG-Center for Regenerative Therapies Dresden (CRTD), Center for Molecular and Cellular Bioengineering (CMCB), Technische Universität Dresden, Dresden, Germany.</Affiliation>
                        </AffiliationInfo>
                    </Author>
                    <Author ValidYN="Y">
                        <LastName>Dohnke</LastName>
                        <ForeName>Sebastian</ForeName>
                        <Initials>S</Initials>
                        <AffiliationInfo>
                            <Affiliation>Molecular and Cellular Immunology/Immune Regulation, DFG-Center for Regenerative Therapies Dresden (CRTD), Center for Molecular and Cellular Bioengineering (CMCB), Technische Universität Dresden, Dresden, Germany.</Affiliation>
                        </AffiliationInfo>
                        <AffiliationInfo>
                            <Affiliation>Osteoimmunology, DFG-Center for Regenerative Therapies Dresden (CRTD), Center for Molecular and Cellular Bioengineering (CMCB), Technische Universität Dresden, Dresden, Germany.</Affiliation>
                        </AffiliationInfo>
                    </Author>
                </AuthorList>
                <Language>eng</Language>
                <PublicationTypeList>
                    <PublicationType UI="D016428">Journal Article</PublicationType>
                    <PublicationType UI="D013485">Research Support, Non-U.S. Gov't</PublicationType>
                </PublicationTypeList>
                <ArticleDate DateType="Electronic">
                    <Year>2018</Year>
                    <Month>02</Month>
                    <Day>02</Day>
                </ArticleDate>
            </Article>
            <MedlineJournalInfo>
                <Country>Switzerland</Country>
                <MedlineTA>Front Immunol</MedlineTA>
                <NlmUniqueID>101560960</NlmUniqueID>
                <ISSNLinking>1664-3224</ISSNLinking>
            </MedlineJournalInfo>
            <KeywordList Owner="NOTNLM">
                <Keyword MajorTopicYN="Y">CNS2</Keyword>
                <Keyword MajorTopicYN="Y">DNA methylation</Keyword>
                <Keyword MajorTopicYN="Y">Foxp3</Keyword>
                <Keyword MajorTopicYN="Y">epigenetic regulation</Keyword>
                <Keyword MajorTopicYN="Y">iTreg</Keyword>
            </KeywordList>
        </MedlineCitation>
        <PubmedData>
            <History>
                <PubMedPubDate PubStatus="received">
                    <Year>2017</Year>
                    <Month>10</Month>
                    <Day>16</Day>
                </PubMedPubDate>
                <PubMedPubDate PubStatus="accepted">
                    <Year>2018</Year>
                    <Month>01</Month>
                    <Day>16</Day>
                </PubMedPubDate>
                <PubMedPubDate PubStatus="entrez">
                    <Year>2018</Year>
                    <Month>2</Month>
                    <Day>20</Day>
                    <Hour>6</Hour>
                    <Minute>0</Minute>
                </PubMedPubDate>
                <PubMedPubDate PubStatus="pubmed">
                    <Year>2018</Year>
                    <Month>2</Month>
                    <Day>20</Day>
                    <Hour>6</Hour>
                    <Minute>0</Minute>
                </PubMedPubDate>
                <PubMedPubDate PubStatus="medline">
                    <Year>2018</Year>
                    <Month>2</Month>
                    <Day>20</Day>
                    <Hour>6</Hour>
                    <Minute>1</Minute>
                </PubMedPubDate>
            </History>
            <PublicationStatus>epublish</PublicationStatus>
            <ArticleIdList>
                <ArticleId IdType="pubmed">29456534</ArticleId>
                <ArticleId IdType="doi">10.3389/fimmu.2018.00125</ArticleId>
                <ArticleId IdType="pmc">PMC5801288</ArticleId>
            </ArticleIdList>
            <ReferenceList>
                <Reference>
                    <Citation>Mol Cells. 2016 Dec;39(12 ):888-897</Citation>
                    <ArticleIdList>
                        <ArticleId IdType="pubmed">27989104</ArticleId>
                    </ArticleIdList>
                </Reference>
                <Reference>
                    <Citation>J Exp Med. 2007 Jul 9;204(7):1543-51</Citation>
                    <ArticleIdList>
                        <ArticleId IdType="pubmed">17591856</ArticleId>
                    </ArticleIdList>
                </Reference>
                <Reference>
                    <Citation>Eur J Immunol. 2014 Dec;44(12):3632-45</Citation>
                    <ArticleIdList>
                        <ArticleId IdType="pubmed">25159127</ArticleId>
                    </ArticleIdList>
                </Reference>
                <Reference>
                    <Citation>Immunity. 2012 Nov 16;37(5):785-99</Citation>
                    <ArticleIdList>
                        <ArticleId IdType="pubmed">23123060</ArticleId>
                    </ArticleIdList>
                </Reference>
                <Reference>
                    <Citation>Nat Rev Immunol. 2012 Feb 17;12(3):180-90</Citation>
                    <ArticleIdList>
                        <ArticleId IdType="pubmed">22343569</ArticleId>
                    </ArticleIdList>
                </Reference>
            </ReferenceList>
        </PubmedData>
    </PubmedArticle>
    <PubmedArticle>
        <MedlineCitation Status="PubMed-not-MEDLINE" Owner="NLM">
            <PMID Version="1">29736257</PMID>
            <DateRevised>
                <Year>2018</Year>
                <Month>11</Month>
                <Day>14</Day>
            </DateRevised>
            <Article PubModel="Electronic-eCollection">
                <Journal>
                    <ISSN IssnType="Print">2056-5968</ISSN>
                    <JournalIssue CitedMedium="Print">
                        <Volume>3</Volume>
                        <PubDate>
                            <Year>2017</Year>
                        </PubDate>
                    </JournalIssue>
                    <Title>Cell discovery</Title>
                    <ISOAbbreviation>Cell Discov</ISOAbbreviation>
                </Journal>
                <ArticleTitle>Evidence that S6K1, but not 4E-BP1, mediates skeletal muscle pathology associated with loss of A-type lamins.</ArticleTitle>
                <Pagination>
                    <MedlinePgn>17039</MedlinePgn>
                </Pagination>
                <ELocationID EIdType="doi" ValidYN="Y">10.1038/celldisc.2017.39</ELocationID>
                <Abstract>
                    <AbstractText>The mechanistic target of rapamycin (mTOR) signaling pathway plays a central role in aging and a number of different disease states. Rapamycin, which suppresses activity of the mTOR complex 1 (mTORC1), shows preclinical (and sometimes clinical) efficacy in a number of disease models. Among these are <i>Lmna</i><sup>
                        <i>-/-</i>
                    </sup> mice, which serve as a mouse model for dystrophy-associated laminopathies. To confirm that elevated mTORC1 signaling is responsible for the pathology manifested in <i>Lmna</i><sup>
                        <i>-/-</i>
                    </sup> mice and to decipher downstream genetic mechanisms underlying the benefits of rapamycin, we tested in <i>Lmna</i><sup>
                        <i>-/-</i>
                    </sup> mice whether survival could be extended and disease pathology suppressed either by reduced levels of S6K1 or enhanced levels of 4E-BP1, two canonical mTORC1 substrates. Global heterozygosity for <i>S6K1</i> ubiquitously extended lifespan of <i>Lmna</i><sup>
                        <i>-/-</i>
                    </sup> mice (<i>Lmna</i><sup>
                        <i>-/-</i>
                    </sup><i>S6K1</i><sup>
                        <i>+/-</i>
                    </sup> mice). This life extension is due to improving muscle, but not heart or adipose, function, consistent with the observation that genetic ablation of <i>S6K1</i> specifically in muscle tissue also extended survival of <i>Lmna</i><sup>
                        <i>-/-</i>
                    </sup> mice. In contrast, whole-body overexpression of 4E-BP1 shortened the survival of <i>Lmna</i><sup>
                        <i>-/-</i>
                    </sup> mice, likely by accelerating lipolysis. Thus, rapamycin-mediated lifespan extension in <i>Lmna</i><sup>
                        <i>-/-</i>
                    </sup> mice is in part due to the improvement of skeletal muscle function and can be phenocopied by reduced S6K1 activity, but not 4E-BP1 activation.</AbstractText>
                </Abstract>
                <AuthorList CompleteYN="Y">
                    <Author ValidYN="Y">
                        <LastName>Liao</LastName>
                        <ForeName>Chen-Yu</ForeName>
                        <Initials>CY</Initials>
                        <AffiliationInfo>
                            <Affiliation>Buck Institute for Research on Aging, Novato, CA, USA.</Affiliation>
                        </AffiliationInfo>
                    </Author>
                    <Author ValidYN="Y">
                        <LastName>Anderson</LastName>
                        <ForeName>Sydney S</ForeName>
                        <Initials>SS</Initials>
                        <AffiliationInfo>
                            <Affiliation>Buck Institute for Research on Aging, Novato, CA, USA.</Affiliation>
                        </AffiliationInfo>
                    </Author>
                    <Author ValidYN="Y">
                        <LastName>Chicoine</LastName>
                        <ForeName>Nicole H</ForeName>
                        <Initials>NH</Initials>
                        <AffiliationInfo>
                            <Affiliation>Buck Institute for Research on Aging, Novato, CA, USA.</Affiliation>
                        </AffiliationInfo>
                    </Author>
                    <Author ValidYN="Y">
                        <LastName>Mayfield</LastName>
                        <ForeName>Jarrott R</ForeName>
                        <Initials>JR</Initials>
                        <AffiliationInfo>
                            <Affiliation>Buck Institute for Research on Aging, Novato, CA, USA.</Affiliation>
                        </AffiliationInfo>
                    </Author>
                    <Author ValidYN="Y">
                        <LastName>Garrett</LastName>
                        <ForeName>Brittany J</ForeName>
                        <Initials>BJ</Initials>
                        <AffiliationInfo>
                            <Affiliation>Buck Institute for Research on Aging, Novato, CA, USA.</Affiliation>
                        </AffiliationInfo>
                    </Author>
                    <Author ValidYN="Y">
                        <LastName>Kwok</LastName>
                        <ForeName>Charlotte S</ForeName>
                        <Initials>CS</Initials>
                        <AffiliationInfo>
                            <Affiliation>Buck Institute for Research on Aging, Novato, CA, USA.</Affiliation>
                        </AffiliationInfo>
                    </Author>
                    <Author ValidYN="Y">
                        <LastName>Academia</LastName>
                        <ForeName>Emmeline C</ForeName>
                        <Initials>EC</Initials>
                        <AffiliationInfo>
                            <Affiliation>Buck Institute for Research on Aging, Novato, CA, USA.</Affiliation>
                        </AffiliationInfo>
                    </Author>
                    <Author ValidYN="Y">
                        <LastName>Hsu</LastName>
                        <ForeName>Yueh-Mei</ForeName>
                        <Initials>YM</Initials>
                        <AffiliationInfo>
                            <Affiliation>Buck Institute for Research on Aging, Novato, CA, USA.</Affiliation>
                        </AffiliationInfo>
                    </Author>
                    <Author ValidYN="Y">
                        <LastName>Miller</LastName>
                        <ForeName>Delana M</ForeName>
                        <Initials>DM</Initials>
                        <AffiliationInfo>
                            <Affiliation>Buck Institute for Research on Aging, Novato, CA, USA.</Affiliation>
                        </AffiliationInfo>
                    </Author>
                    <Author ValidYN="Y">
                        <LastName>Bair</LastName>
                        <ForeName>Amanda M</ForeName>
                        <Initials>AM</Initials>
                        <AffiliationInfo>
                            <Affiliation>Buck Institute for Research on Aging, Novato, CA, USA.</Affiliation>
                        </AffiliationInfo>
                    </Author>
                    <Author ValidYN="Y">
                        <LastName>Wilson</LastName>
                        <ForeName>Joy A</ForeName>
                        <Initials>JA</Initials>
                        <AffiliationInfo>
                            <Affiliation>Buck Institute for Research on Aging, Novato, CA, USA.</Affiliation>
                        </AffiliationInfo>
                    </Author>
                    <Author ValidYN="Y">
                        <LastName>Tannady</LastName>
                        <ForeName>Gabriella</ForeName>
                        <Initials>G</Initials>
                        <AffiliationInfo>
                            <Affiliation>Buck Institute for Research on Aging, Novato, CA, USA.</Affiliation>
                        </AffiliationInfo>
                    </Author>
                    <Author ValidYN="Y">
                        <LastName>Stewart</LastName>
                        <ForeName>Erin M</ForeName>
                        <Initials>EM</Initials>
                        <AffiliationInfo>
                            <Affiliation>Buck Institute for Research on Aging, Novato, CA, USA.</Affiliation>
                        </AffiliationInfo>
                    </Author>
                    <Author ValidYN="Y">
                        <LastName>Adamson</LastName>
                        <ForeName>Stuart S</ForeName>
                        <Initials>SS</Initials>
                        <AffiliationInfo>
                            <Affiliation>Buck Institute for Research on Aging, Novato, CA, USA.</Affiliation>
                        </AffiliationInfo>
                    </Author>
                    <Author ValidYN="Y">
                        <LastName>Wang</LastName>
                        <ForeName>Junying</ForeName>
                        <Initials>J</Initials>
                        <AffiliationInfo>
                            <Affiliation>Buck Institute for Research on Aging, Novato, CA, USA.</Affiliation>
                        </AffiliationInfo>
                    </Author>
                    <Author ValidYN="Y">
                        <LastName>Withers</LastName>
                        <ForeName>Dominic J</ForeName>
                        <Initials>DJ</Initials>
                        <AffiliationInfo>
                            <Affiliation>MRC London Institute of Medical Sciences, London, UK.</Affiliation>
                        </AffiliationInfo>
                        <AffiliationInfo>
                            <Affiliation>Institute of Clinical Sciences, Faculty of Medicine, Imperial College London, London, UK.</Affiliation>
                        </AffiliationInfo>
                    </Author>
                    <Author ValidYN="Y">
                        <LastName>Kennedy</LastName>
                        <ForeName>Brian K</ForeName>
                        <Initials>BK</Initials>
                        <AffiliationInfo>
                            <Affiliation>Buck Institute for Research on Aging, Novato, CA, USA.</Affiliation>
                        </AffiliationInfo>
                        <AffiliationInfo>
                            <Affiliation>Departments of Biochemistry and Physiology, Yong Loo Lin School of Medicine, National University of Singapore, Singapore, Singapore.</Affiliation>
                        </AffiliationInfo>
                    </Author>
                </AuthorList>
                <Language>eng</Language>
                <GrantList CompleteYN="Y">
                    <Grant>
                        <Agency>Wellcome Trust</Agency>
                        <Country>United Kingdom</Country>
                    </Grant>
                    <Grant>
                        <GrantID>BB/H020527/2</GrantID>
                        <Agency>Biotechnology and Biological Sciences Research Council</Agency>
                        <Country>United Kingdom</Country>
                    </Grant>
                    <Grant>
                        <GrantID>R01 AG050441</GrantID>
                        <Acronym>AG</Acronym>
                        <Agency>NIA NIH HHS</Agency>
                        <Country>United States</Country>
                    </Grant>
                </GrantList>
                <PublicationTypeList>
                    <PublicationType UI="D016428">Journal Article</PublicationType>
                </PublicationTypeList>
                <ArticleDate DateType="Electronic">
                    <Year>2017</Year>
                    <Month>10</Month>
                    <Day>31</Day>
                </ArticleDate>
            </Article>
            <MedlineJournalInfo>
                <Country>England</Country>
                <MedlineTA>Cell Discov</MedlineTA>
                <NlmUniqueID>101661034</NlmUniqueID>
                <ISSNLinking>2056-5968</ISSNLinking>
            </MedlineJournalInfo>
            <KeywordList Owner="NOTNLM">
                <Keyword MajorTopicYN="N">4E-BP1</Keyword>
                <Keyword MajorTopicYN="N">Lmna−/− mice</Keyword>
                <Keyword MajorTopicYN="N">S6K1</Keyword>
                <Keyword MajorTopicYN="N">lifespan</Keyword>
                <Keyword MajorTopicYN="N">mTORC1</Keyword>
                <Keyword MajorTopicYN="N">muscle</Keyword>
                <Keyword MajorTopicYN="N">rapamycin</Keyword>
            </KeywordList>
            <CoiStatement>The authors declare no conflict of interests.</CoiStatement>
        </MedlineCitation>
        <PubmedData>
            <History>
                <PubMedPubDate PubStatus="received">
                    <Year>2017</Year>
                    <Month>06</Month>
                    <Day>08</Day>
                </PubMedPubDate>
                <PubMedPubDate PubStatus="accepted">
                    <Year>2017</Year>
                    <Month>09</Month>
                    <Day>04</Day>
                </PubMedPubDate>
                <PubMedPubDate PubStatus="entrez">
                    <Year>2018</Year>
                    <Month>5</Month>
                    <Day>9</Day>
                    <Hour>6</Hour>
                    <Minute>0</Minute>
                </PubMedPubDate>
                <PubMedPubDate PubStatus="pubmed">
                    <Year>2018</Year>
                    <Month>5</Month>
                    <Day>8</Day>
                    <Hour>6</Hour>
                    <Minute>0</Minute>
                </PubMedPubDate>
                <PubMedPubDate PubStatus="medline">
                    <Year>2018</Year>
                    <Month>5</Month>
                    <Day>8</Day>
                    <Hour>6</Hour>
                    <Minute>1</Minute>
                </PubMedPubDate>
            </History>
            <PublicationStatus>epublish</PublicationStatus>
            <ArticleIdList>
                <ArticleId IdType="pubmed">29736257</ArticleId>
                <ArticleId IdType="doi">10.1038/celldisc.2017.39</ArticleId>
                <ArticleId IdType="pmc">PMC5931234</ArticleId>
            </ArticleIdList>
            <ReferenceList>
                <Reference>
                    <Citation>Hum Mol Genet. 2000 Jan 1;9(1):109-12</Citation>
                    <ArticleIdList>
                        <ArticleId IdType="pubmed">10587585</ArticleId>
                    </ArticleIdList>
                </Reference>
                <Reference>
                    <Citation>Biochem Biophys Res Commun. 2002 Mar 1;291(3):522-7</Citation>
                    <ArticleIdList>
                        <ArticleId IdType="pubmed">11855819</ArticleId>
                    </ArticleIdList>
                </Reference>
                <Reference>
                    <Citation>Int Rev Cell Mol Biol. 2015;320:41-73</Citation>
                    <ArticleIdList>
                        <ArticleId IdType="pubmed">26614871</ArticleId>
                    </ArticleIdList>
                </Reference>
                <Reference>
                    <Citation>Science. 2003 Jun 27;300(5628):2055</Citation>
                    <ArticleIdList>
                        <ArticleId IdType="pubmed">12702809</ArticleId>
                    </ArticleIdList>
                </Reference>
            </ReferenceList>
        </PubmedData>
    </PubmedArticle>
    <PubmedArticle>
        <MedlineCitation Status="MEDLINE" Owner="NLM">
            <PMID Version="1">20453483</PMID>
            <DateCompleted>
                <Year>2011</Year>
                <Month>08</Month>
                <Day>24</Day>
            </DateCompleted>
            <DateRevised>
                <Year>2015</Year>
                <Month>11</Month>
                <Day>19</Day>
            </DateRevised>
            <Article PubModel="Print-Electronic">
                <Journal>
                    <ISSN IssnType="Electronic">1423-0003</ISSN>
                    <JournalIssue CitedMedium="Internet">
                        <Volume>57</Volume>
                        <Issue>3</Issue>
                        <PubDate>
                            <Year>2011</Year>
                        </PubDate>
                    </JournalIssue>
                    <Title>Gerontology</Title>
                    <ISOAbbreviation>Gerontology</ISOAbbreviation>
                </Journal>
                <ArticleTitle>Coping strategies used by seniors going through the normal aging process: does fear of falling matter?</ArticleTitle>
                <Pagination>
                    <MedlinePgn>228-36</MedlinePgn>
                </Pagination>
                <ELocationID EIdType="doi" ValidYN="Y">10.1159/000314529</ELocationID>
                <Abstract>
                    <AbstractText Label="BACKGROUND" NlmCategory="BACKGROUND">Recent studies show that fear of falling, a frequent fear of community-dwelling seniors, can have a negative impact on their health and quality of life. When fear of falling is intense, it can prompt individuals to limit or avoid certain activities. This activity restriction can lead to premature physical and functional decline and, ultimately, increase the risk for falls. Although activity avoidance/restriction is a common strategy used by seniors to cope with fear of falling, they may use other strategies as well to cope with this fear. However, these other strategies have received little attention to date.</AbstractText>
                    <AbstractText Label="OBJECTIVE" NlmCategory="OBJECTIVE">This study aimed at examining and comparing coping strategies used by seniors with and without fear of falling. It also examined if fear of falling is an independent correlate of the use of coping strategies among seniors.</AbstractText>
                    <AbstractText Label="METHODS" NlmCategory="METHODS">288 seniors aged 65 years or over and going through the normal aging process were assessed during structured home interviews. Fear of falling was assessed through a single question (Are you afraid of falling?) and a 4-category response scale (never, occasionally, often, very often). Coping strategies used by participants were assessed with the Inventory of Coping Strategies Used by the Elderly.</AbstractText>
                    <AbstractText Label="RESULTS" NlmCategory="RESULTS">Findings show that seniors with fear of falling use several coping strategies other than activity avoidance/restriction in their daily functioning. Compared with nonfearful seniors, they tend to use a wider range of coping strategies and use them more frequently. Results also indicate that fear of falling is an independent correlate of diversity and frequency of use of behavioral coping strategies.</AbstractText>
                    <AbstractText Label="CONCLUSION" NlmCategory="CONCLUSIONS">This study suggests that fall prevention practitioners and researchers should document the range and frequency of use of strategies that seniors may employ to cope with fear of falling. These data could help improve interventions and evaluative research in the domain of fall prevention.</AbstractText>
                    <CopyrightInformation>Copyright © 2010 S. Karger AG, Basel.</CopyrightInformation>
                </Abstract>
                <AuthorList CompleteYN="Y">
                    <Author ValidYN="Y">
                        <LastName>Filiatrault</LastName>
                        <ForeName>Johanne</ForeName>
                        <Initials>J</Initials>
                        <AffiliationInfo>
                            <Affiliation>School of Rehabilitation, Faculty of Medicine, Université de Montréal, Montreal, Que., Canada. johanne.filiatrault @ umontreal.ca</Affiliation>
                        </AffiliationInfo>
                    </Author>
                    <Author ValidYN="Y">
                        <LastName>Desrosiers</LastName>
                        <ForeName>Johanne</ForeName>
                        <Initials>J</Initials>
                    </Author>
                </AuthorList>
                <Language>eng</Language>
                <GrantList CompleteYN="Y">
                    <Grant>
                        <GrantID>MOP-68871</GrantID>
                        <Agency>Canadian Institutes of Health Research</Agency>
                        <Country>Canada</Country>
                    </Grant>
                </GrantList>
                <PublicationTypeList>
                    <PublicationType UI="D016428">Journal Article</PublicationType>
                    <PublicationType UI="D013485">Research Support, Non-U.S. Gov't</PublicationType>
                </PublicationTypeList>
                <ArticleDate DateType="Electronic">
                    <Year>2010</Year>
                    <Month>05</Month>
                    <Day>06</Day>
                </ArticleDate>
            </Article>
            <MedlineJournalInfo>
                <Country>Switzerland</Country>
                <MedlineTA>Gerontology</MedlineTA>
                <NlmUniqueID>7601655</NlmUniqueID>
                <ISSNLinking>0304-324X</ISSNLinking>
            </MedlineJournalInfo>
            <CitationSubset>IM</CitationSubset>
            <MeshHeadingList>
                <MeshHeading>
                    <DescriptorName UI="D000058" MajorTopicYN="Y">Accidental Falls</DescriptorName>
                    <QualifierName UI="Q000517" MajorTopicYN="N">prevention &amp; control</QualifierName>
                </MeshHeading>
                <MeshHeading>
                    <DescriptorName UI="D000223" MajorTopicYN="Y">Adaptation, Psychological</DescriptorName>
                </MeshHeading>
                <MeshHeading>
                    <DescriptorName UI="D000368" MajorTopicYN="N">Aged</DescriptorName>
                </MeshHeading>
                <MeshHeading>
                    <DescriptorName UI="D000369" MajorTopicYN="N">Aged, 80 and over</DescriptorName>
                </MeshHeading>
                <MeshHeading>
                    <DescriptorName UI="D000375" MajorTopicYN="N">Aging</DescriptorName>
                    <QualifierName UI="Q000523" MajorTopicYN="Y">psychology</QualifierName>
                </MeshHeading>
                <MeshHeading>
                    <DescriptorName UI="D003071" MajorTopicYN="N">Cognition</DescriptorName>
                </MeshHeading>
                <MeshHeading>
                    <DescriptorName UI="D005239" MajorTopicYN="N">Fear</DescriptorName>
                    <QualifierName UI="Q000523" MajorTopicYN="Y">psychology</QualifierName>
                </MeshHeading>
                <MeshHeading>
                    <DescriptorName UI="D005260" MajorTopicYN="N">Female</DescriptorName>
                </MeshHeading>
                <MeshHeading>
                    <DescriptorName UI="D006801" MajorTopicYN="N">Humans</DescriptorName>
                </MeshHeading>
                <MeshHeading>
                    <DescriptorName UI="D008297" MajorTopicYN="N">Male</DescriptorName>
                </MeshHeading>
                <MeshHeading>
                    <DescriptorName UI="D011792" MajorTopicYN="N" Type="Geographic">Quebec</DescriptorName>
                </MeshHeading>
                <MeshHeading>
                    <DescriptorName UI="D012111" MajorTopicYN="N">Residence Characteristics</DescriptorName>
                </MeshHeading>
                <MeshHeading>
                    <DescriptorName UI="D011795" MajorTopicYN="N">Surveys and Questionnaires</DescriptorName>
                </MeshHeading>
            </MeshHeadingList>
        </MedlineCitation>
        <PubmedData>
            <History>
                <PubMedPubDate PubStatus="received">
                    <Year>2009</Year>
                    <Month>05</Month>
                    <Day>27</Day>
                </PubMedPubDate>
                <PubMedPubDate PubStatus="accepted">
                    <Year>2010</Year>
                    <Month>02</Month>
                    <Day>05</Day>
                </PubMedPubDate>
                <PubMedPubDate PubStatus="entrez">
                    <Year>2010</Year>
                    <Month>5</Month>
                    <Day>11</Day>
                    <Hour>6</Hour>
                    <Minute>0</Minute>
                </PubMedPubDate>
                <PubMedPubDate PubStatus="pubmed">
                    <Year>2010</Year>
                    <Month>5</Month>
                    <Day>11</Day>
                    <Hour>6</Hour>
                    <Minute>0</Minute>
                </PubMedPubDate>
                <PubMedPubDate PubStatus="medline">
                    <Year>2011</Year>
                    <Month>8</Month>
                    <Day>25</Day>
                    <Hour>6</Hour>
                    <Minute>0</Minute>
                </PubMedPubDate>
            </History>
            <PublicationStatus>ppublish</PublicationStatus>
            <ArticleIdList>
                <ArticleId IdType="pubmed">20453483</ArticleId>
                <ArticleId IdType="pii">000314529</ArticleId>
                <ArticleId IdType="doi">10.1159/000314529</ArticleId>
            </ArticleIdList>
        </PubmedData>
    </PubmedArticle>
    <PubmedArticle>
        <MedlineCitation Status="MEDLINE" Owner="NLM">
            <PMID Version="1">27654823</PMID>
            <DateCompleted>
                <Year>2017</Year>
                <Month>03</Month>
                <Day>08</Day>
            </DateCompleted>
            <DateRevised>
                <Year>2017</Year>
                <Month>03</Month>
                <Day>08</Day>
            </DateRevised>
            <Article PubModel="Print-Electronic">
                <Journal>
                    <ISSN IssnType="Electronic">1573-6776</ISSN>
                    <JournalIssue CitedMedium="Internet">
                        <Volume>39</Volume>
                        <Issue>1</Issue>
                        <PubDate>
                            <Year>2017</Year>
                            <Month>Jan</Month>
                        </PubDate>
                    </JournalIssue>
                    <Title>Biotechnology letters</Title>
                    <ISOAbbreviation>Biotechnol. Lett.</ISOAbbreviation>
                </Journal>
                <ArticleTitle>Production of 10S-hydroxy-8(E)-octadecenoic acid from oleic acid by whole recombinant Escherichia coli cells expressing 10S-dioxygenase from Nostoc punctiforme PCC 73102 with the aid of a chaperone.</ArticleTitle>
                <Pagination>
                    <MedlinePgn>133-139</MedlinePgn>
                </Pagination>
                <ELocationID EIdType="doi" ValidYN="Y">10.1007/s10529-016-2225-x</ELocationID>
                <Abstract>
                    <AbstractText Label="OBJECTIVE" NlmCategory="OBJECTIVE">To increase the production of 10S-hydroxy-8(E)-octadecenoic acid from oleic acid by whole recombinant Escherichia coli cells expressing Nostoc punctiforme 10S-dioxygenase with the aid of a chaperone.</AbstractText>
                    <AbstractText Label="RESULTS" NlmCategory="RESULTS">The optimal conditions for 10S-hydroxy-8(E)-octadecenoic acid production by recombinant cells co-expressing chaperone plasmid were pH 9, 35 °C, 15 % (v/v) dimethyl sulfoxide, 40 g cells l<sup>-1</sup>, and 10 g oleic acid l<sup>-1</sup>. Under these conditions, recombinant cells co-expressing chaperone plasmid produced 7.2 g 10S-hydroxy-8(E)-octadecenoic acid l<sup>-1</sup> within 30 min, with a conversion yield of 72 % (w/w) and a volumetric productivity of 14.4 g l<sup>-1</sup> h<sup>-1</sup>.</AbstractText>
                    <AbstractText Label="CONCLUSION" NlmCategory="CONCLUSIONS">The activity of recombinant cells expressing 10S-dioxygenase was increased by 200 % with the aid of a chaperone, demonstrating the first biotechnological production of 10S-hydroxy-8(E)-octadecenoic acid using recombinant cells expressing 10S-dioxygenase.</AbstractText>
                </Abstract>
                <AuthorList CompleteYN="Y">
                    <Author ValidYN="Y">
                        <LastName>Kim</LastName>
                        <ForeName>Min-Ji</ForeName>
                        <Initials>MJ</Initials>
                        <AffiliationInfo>
                            <Affiliation>Department of Bioscience and Biotechnology, Konkuk University, Seoul, 05029, Republic of Korea.</Affiliation>
                        </AffiliationInfo>
                    </Author>
                    <Author ValidYN="Y">
                        <LastName>Seo</LastName>
                        <ForeName>Min-Ju</ForeName>
                        <Initials>MJ</Initials>
                        <AffiliationInfo>
                            <Affiliation>Department of Bioscience and Biotechnology, Konkuk University, Seoul, 05029, Republic of Korea.</Affiliation>
                        </AffiliationInfo>
                    </Author>
                    <Author ValidYN="Y">
                        <LastName>Shin</LastName>
                        <ForeName>Kyung-Chul</ForeName>
                        <Initials>KC</Initials>
                        <AffiliationInfo>
                            <Affiliation>Department of Bioscience and Biotechnology, Konkuk University, Seoul, 05029, Republic of Korea.</Affiliation>
                        </AffiliationInfo>
                    </Author>
                    <Author ValidYN="Y">
                        <LastName>Oh</LastName>
                        <ForeName>Deok-Kun</ForeName>
                        <Initials>DK</Initials>
                        <AffiliationInfo>
                            <Affiliation>Department of Bioscience and Biotechnology, Konkuk University, Seoul, 05029, Republic of Korea. deokkun@konkuk.ac.kr.</Affiliation>
                        </AffiliationInfo>
                    </Author>
                </AuthorList>
                <Language>eng</Language>
                <PublicationTypeList>
                    <PublicationType UI="D016428">Journal Article</PublicationType>
                </PublicationTypeList>
                <ArticleDate DateType="Electronic">
                    <Year>2016</Year>
                    <Month>09</Month>
                    <Day>21</Day>
                </ArticleDate>
            </Article>
            <MedlineJournalInfo>
                <Country>Netherlands</Country>
                <MedlineTA>Biotechnol Lett</MedlineTA>
                <NlmUniqueID>8008051</NlmUniqueID>
                <ISSNLinking>0141-5492</ISSNLinking>
            </MedlineJournalInfo>
            <ChemicalList>
                <Chemical>
                    <RegistryNumber>0</RegistryNumber>
                    <NameOfSubstance UI="D013229">Stearic Acids</NameOfSubstance>
                </Chemical>
                <Chemical>
                    <RegistryNumber>2UMI9U37CP</RegistryNumber>
                    <NameOfSubstance UI="D019301">Oleic Acid</NameOfSubstance>
                </Chemical>
                <Chemical>
                    <RegistryNumber>EC 1.13.11.-</RegistryNumber>
                    <NameOfSubstance UI="D049308">Dioxygenases</NameOfSubstance>
                </Chemical>
            </ChemicalList>
            <CitationSubset>IM</CitationSubset>
            <MeshHeadingList>
                <MeshHeading>
                    <DescriptorName UI="D049308" MajorTopicYN="N">Dioxygenases</DescriptorName>
                    <QualifierName UI="Q000235" MajorTopicYN="N">genetics</QualifierName>
                    <QualifierName UI="Q000378" MajorTopicYN="Y">metabolism</QualifierName>
                </MeshHeading>
                <MeshHeading>
                    <DescriptorName UI="D004926" MajorTopicYN="N">Escherichia coli</DescriptorName>
                    <QualifierName UI="Q000201" MajorTopicYN="Y">enzymology</QualifierName>
                </MeshHeading>
                <MeshHeading>
                    <DescriptorName UI="D046937" MajorTopicYN="N">Nostoc</DescriptorName>
                    <QualifierName UI="Q000201" MajorTopicYN="Y">enzymology</QualifierName>
                </MeshHeading>
                <MeshHeading>
                    <DescriptorName UI="D019301" MajorTopicYN="N">Oleic Acid</DescriptorName>
                    <QualifierName UI="Q000378" MajorTopicYN="Y">metabolism</QualifierName>
                </MeshHeading>
                <MeshHeading>
                    <DescriptorName UI="D013229" MajorTopicYN="N">Stearic Acids</DescriptorName>
                    <QualifierName UI="Q000378" MajorTopicYN="Y">metabolism</QualifierName>
                </MeshHeading>
            </MeshHeadingList>
            <KeywordList Owner="NOTNLM">
                <Keyword MajorTopicYN="Y">10S-Dioxygenase</Keyword>
                <Keyword MajorTopicYN="Y">10S-Hydroxy-8(E)-octadecenoic acid</Keyword>
                <Keyword MajorTopicYN="Y">Biotransformation</Keyword>
                <Keyword MajorTopicYN="Y">Chaperone</Keyword>
                <Keyword MajorTopicYN="Y">Nostoc punctiforme PCC 73102</Keyword>
                <Keyword MajorTopicYN="Y">Oleic acid</Keyword>
            </KeywordList>
        </MedlineCitation>
        <PubmedData>
            <History>
                <PubMedPubDate PubStatus="received">
                    <Year>2016</Year>
                    <Month>08</Month>
                    <Day>01</Day>
                </PubMedPubDate>
                <PubMedPubDate PubStatus="accepted">
                    <Year>2016</Year>
                    <Month>09</Month>
                    <Day>13</Day>
                </PubMedPubDate>
                <PubMedPubDate PubStatus="pubmed">
                    <Year>2016</Year>
                    <Month>9</Month>
                    <Day>23</Day>
                    <Hour>6</Hour>
                    <Minute>0</Minute>
                </PubMedPubDate>
                <PubMedPubDate PubStatus="medline">
                    <Year>2017</Year>
                    <Month>3</Month>
                    <Day>9</Day>
                    <Hour>6</Hour>
                    <Minute>0</Minute>
                </PubMedPubDate>
                <PubMedPubDate PubStatus="entrez">
                    <Year>2016</Year>
                    <Month>9</Month>
                    <Day>23</Day>
                    <Hour>6</Hour>
                    <Minute>0</Minute>
                </PubMedPubDate>
            </History>
            <PublicationStatus>ppublish</PublicationStatus>
            <ArticleIdList>
                <ArticleId IdType="pubmed">27654823</ArticleId>
                <ArticleId IdType="doi">10.1007/s10529-016-2225-x</ArticleId>
                <ArticleId IdType="pii">10.1007/s10529-016-2225-x</ArticleId>
            </ArticleIdList>
        </PubmedData>
    </PubmedArticle>
    <PubmedArticle>
        <MedlineCitation Status="MEDLINE" IndexingMethod="Curated" Owner="NLM">
            <PMID Version="1">24884411</PMID>
            <DateCompleted>
                <Year>2014</Year>
                <Month>07</Month>
                <Day>30</Day>
            </DateCompleted>
            <DateRevised>
                <Year>2019</Year>
                <Month>01</Month>
                <Day>08</Day>
            </DateRevised>
            <Article PubModel="Electronic">
                <Journal>
                    <ISSN IssnType="Electronic">1471-2148</ISSN>
                    <JournalIssue CitedMedium="Internet">
                        <Volume>14</Volume>
                        <PubDate>
                            <Year>2014</Year>
                            <Month>May</Month>
                            <Day>12</Day>
                        </PubDate>
                    </JournalIssue>
                    <Title>BMC evolutionary biology</Title>
                    <ISOAbbreviation>BMC Evol. Biol.</ISOAbbreviation>
                </Journal>
                <ArticleTitle>A multilocus timescale for oomycete evolution estimated under three distinct molecular clock models.</ArticleTitle>
                <Pagination>
                    <MedlinePgn>101</MedlinePgn>
                </Pagination>
                <ELocationID EIdType="doi" ValidYN="Y">10.1186/1471-2148-14-101</ELocationID>
                <Abstract>
                    <AbstractText Label="BACKGROUND" NlmCategory="BACKGROUND">Molecular clock methodologies allow for the estimation of divergence times across a variety of organisms; this can be particularly useful for groups lacking robust fossil histories, such as microbial eukaryotes with few distinguishing morphological traits. Here we have used a Bayesian molecular clock method under three distinct clock models to estimate divergence times within oomycetes, a group of fungal-like eukaryotes that are ubiquitous in the environment and include a number of devastating pathogenic species. The earliest fossil evidence for oomycetes comes from the Lower Devonian (~400 Ma), however the taxonomic affinities of these fossils are unclear.</AbstractText>
                    <AbstractText Label="RESULTS" NlmCategory="RESULTS">Complete genome sequences were used to identify orthologous proteins among oomycetes, diatoms, and a brown alga, with a focus on conserved regulators of gene expression such as DNA and histone modifiers and transcription factors. Our molecular clock estimates place the origin of oomycetes by at least the mid-Paleozoic (~430-400 Ma), with the divergence between two major lineages, the peronosporaleans and saprolegnialeans, in the early Mesozoic (~225-190 Ma). Divergence times estimated under the three clock models were similar, although only the strict and random local clock models produced reliable estimates for most parameters.</AbstractText>
                    <AbstractText Label="CONCLUSIONS" NlmCategory="CONCLUSIONS">Our molecular timescale suggests that modern pathogenic oomycetes diverged well after the origin of their respective hosts, indicating that environmental conditions or perhaps horizontal gene transfer events, rather than host availability, may have driven lineage diversification. Our findings also suggest that the last common ancestor of oomycetes possessed a full complement of eukaryotic regulatory proteins, including those involved in histone modification, RNA interference, and tRNA and rRNA methylation; interestingly no match to canonical DNA methyltransferases could be identified in the oomycete genomes studied here.</AbstractText>
                </Abstract>
                <AuthorList CompleteYN="Y">
                    <Author ValidYN="Y">
                        <LastName>Matari</LastName>
                        <ForeName>Nahill H</ForeName>
                        <Initials>NH</Initials>
                        <AffiliationInfo>
                            <Affiliation>.</Affiliation>
                        </AffiliationInfo>
                    </Author>
                    <Author ValidYN="Y">
                        <LastName>Blair</LastName>
                        <ForeName>Jaime E</ForeName>
                        <Initials>JE</Initials>
                        <AffiliationInfo>
                            <Affiliation>Department of Biology, Franklin &amp; Marshall College, Lancaster, PA, USA. jaime.blair@fandm.edu.</Affiliation>
                        </AffiliationInfo>
                    </Author>
                </AuthorList>
                <Language>eng</Language>
                <GrantList CompleteYN="Y">
                    <Grant>
                        <Agency>Howard Hughes Medical Institute</Agency>
                        <Country>United States</Country>
                    </Grant>
                </GrantList>
                <PublicationTypeList>
                    <PublicationType UI="D016428">Journal Article</PublicationType>
                    <PublicationType UI="D013485">Research Support, Non-U.S. Gov't</PublicationType>
                    <PublicationType UI="D013486">Research Support, U.S. Gov't, Non-P.H.S.</PublicationType>
                </PublicationTypeList>
                <ArticleDate DateType="Electronic">
                    <Year>2014</Year>
                    <Month>05</Month>
                    <Day>12</Day>
                </ArticleDate>
            </Article>
            <MedlineJournalInfo>
                <Country>England</Country>
                <MedlineTA>BMC Evol Biol</MedlineTA>
                <NlmUniqueID>100966975</NlmUniqueID>
                <ISSNLinking>1471-2148</ISSNLinking>
            </MedlineJournalInfo>
            <ChemicalList>
                <Chemical>
                    <RegistryNumber>0</RegistryNumber>
                    <NameOfSubstance UI="D014157">Transcription Factors</NameOfSubstance>
                </Chemical>
            </ChemicalList>
            <CitationSubset>IM</CitationSubset>
            <MeshHeadingList>
                <MeshHeading>
                    <DescriptorName UI="D001499" MajorTopicYN="N">Bayes Theorem</DescriptorName>
                </MeshHeading>
                <MeshHeading>
                    <DescriptorName UI="D005075" MajorTopicYN="Y">Biological Evolution</DescriptorName>
                </MeshHeading>
                <MeshHeading>
                    <DescriptorName UI="D005580" MajorTopicYN="N">Fossils</DescriptorName>
                </MeshHeading>
                <MeshHeading>
                    <DescriptorName UI="D022761" MajorTopicYN="N">Gene Transfer, Horizontal</DescriptorName>
                </MeshHeading>
                <MeshHeading>
                    <DescriptorName UI="D008957" MajorTopicYN="Y">Models, Genetic</DescriptorName>
                </MeshHeading>
                <MeshHeading>
                    <DescriptorName UI="D009868" MajorTopicYN="N">Oomycetes</DescriptorName>
                    <QualifierName UI="Q000145" MajorTopicYN="Y">classification</QualifierName>
                    <QualifierName UI="Q000235" MajorTopicYN="Y">genetics</QualifierName>
                </MeshHeading>
                <MeshHeading>
                    <DescriptorName UI="D010802" MajorTopicYN="N">Phylogeny</DescriptorName>
                </MeshHeading>
                <MeshHeading>
                    <DescriptorName UI="D014157" MajorTopicYN="N">Transcription Factors</DescriptorName>
                    <QualifierName UI="Q000235" MajorTopicYN="N">genetics</QualifierName>
                </MeshHeading>
            </MeshHeadingList>
        </MedlineCitation>
        <PubmedData>
            <History>
                <PubMedPubDate PubStatus="received">
                    <Year>2014</Year>
                    <Month>03</Month>
                    <Day>04</Day>
                </PubMedPubDate>
                <PubMedPubDate PubStatus="accepted">
                    <Year>2014</Year>
                    <Month>05</Month>
                    <Day>06</Day>
                </PubMedPubDate>
                <PubMedPubDate PubStatus="entrez">
                    <Year>2014</Year>
                    <Month>6</Month>
                    <Day>3</Day>
                    <Hour>6</Hour>
                    <Minute>0</Minute>
                </PubMedPubDate>
                <PubMedPubDate PubStatus="pubmed">
                    <Year>2014</Year>
                    <Month>6</Month>
                    <Day>3</Day>
                    <Hour>6</Hour>
                    <Minute>0</Minute>
                </PubMedPubDate>
                <PubMedPubDate PubStatus="medline">
                    <Year>2014</Year>
                    <Month>7</Month>
                    <Day>31</Day>
                    <Hour>6</Hour>
                    <Minute>0</Minute>
                </PubMedPubDate>
            </History>
            <PublicationStatus>epublish</PublicationStatus>
            <ArticleIdList>
                <ArticleId IdType="pubmed">24884411</ArticleId>
                <ArticleId IdType="pii">1471-2148-14-101</ArticleId>
                <ArticleId IdType="doi">10.1186/1471-2148-14-101</ArticleId>
                <ArticleId IdType="pmc">PMC4030286</ArticleId>
            </ArticleIdList>
            <ReferenceList>
                <Reference>
                    <Citation>PLoS Genet. 2013 Jun;9(6):e1003272</Citation>
                    <ArticleIdList>
                        <ArticleId IdType="pubmed">23785293</ArticleId>
                    </ArticleIdList>
                </Reference>
                <Reference>
                    <Citation>Proc Biol Sci. 2006 Aug 7;273(1596):1867-72</Citation>
                    <ArticleIdList>
                        <ArticleId IdType="pubmed">16822745</ArticleId>
                    </ArticleIdList>
                </Reference>
                <Reference>
                    <Citation>Phytopathology. 2013 Oct;103(10):1035-44</Citation>
                    <ArticleIdList>
                        <ArticleId IdType="pubmed">23634808</ArticleId>
                    </ArticleIdList>
                </Reference>
                <Reference>
                    <Citation>Nucleic Acids Res. 2009 Aug;37(14):e96</Citation>
                    <ArticleIdList>
                        <ArticleId IdType="pubmed">19487243</ArticleId>
                    </ArticleIdList>
                </Reference>
                <Reference>
                    <Citation>Nucleic Acids Res. 2012 Jan;40(Database issue):D290-301</Citation>
                    <ArticleIdList>
                        <ArticleId IdType="pubmed">22127870</ArticleId>
                    </ArticleIdList>
                </Reference>
                <Reference>
                    <Citation>Science. 2006 Sep 1;313(5791):1261-6</Citation>
                    <ArticleIdList>
                        <ArticleId IdType="pubmed">16946064</ArticleId>
                    </ArticleIdList>
                </Reference>
                <Reference>
                    <Citation>Nature. 2009 Sep 17;461(7262):393-8</Citation>
                    <ArticleIdList>
                        <ArticleId IdType="pubmed">19741609</ArticleId>
                    </ArticleIdList>
                </Reference>
                <Reference>
                    <Citation>Syst Biol. 2002 Oct;51(5):703-14</Citation>
                    <ArticleIdList>
                        <ArticleId IdType="pubmed">12396585</ArticleId>
                    </ArticleIdList>
                </Reference>
                <Reference>
                    <Citation>PLoS One. 2010;5(9). pii: e12759. doi: 10.1371/journal.pone.0012759</Citation>
                    <ArticleIdList>
                        <ArticleId IdType="pubmed">20862282</ArticleId>
                    </ArticleIdList>
                </Reference>
                <Reference>
                    <Citation>Nucleic Acids Res. 2006 Jan 1;34(Database issue):D500-3</Citation>
                    <ArticleIdList>
                        <ArticleId IdType="pubmed">16381920</ArticleId>
                    </ArticleIdList>
                </Reference>
                <Reference>
                    <Citation>Mol Biol Evol. 2010 Jun;27(6):1289-300</Citation>
                    <ArticleIdList>
                        <ArticleId IdType="pubmed">20093431</ArticleId>
                    </ArticleIdList>
                </Reference>
                <Reference>
                    <Citation>J Eukaryot Microbiol. 2012 Sep;59(5):429-93</Citation>
                    <ArticleIdList>
                        <ArticleId IdType="pubmed">23020233</ArticleId>
                    </ArticleIdList>
                </Reference>
                <Reference>
                    <Citation>Mycol Res. 2006 Jun;110(Pt 6):628-32</Citation>
                    <ArticleIdList>
                        <ArticleId IdType="pubmed">16765584</ArticleId>
                    </ArticleIdList>
                </Reference>
                <Reference>
                    <Citation>RNA Biol. 2009 Nov-Dec;6(5):495-502</Citation>
                    <ArticleIdList>
                        <ArticleId IdType="pubmed">19713749</ArticleId>
                    </ArticleIdList>
                </Reference>
                <Reference>
                    <Citation>Annu Rev Biochem. 2005;74:481-514</Citation>
                    <ArticleIdList>
                        <ArticleId IdType="pubmed">15952895</ArticleId>
                    </ArticleIdList>
                </Reference>
                <Reference>
                    <Citation>J Eukaryot Microbiol. 1999 Jul-Aug;46(4):347-66</Citation>
                    <ArticleIdList>
                        <ArticleId IdType="pubmed">18092388</ArticleId>
                    </ArticleIdList>
                </Reference>
                <Reference>
                    <Citation>Mol Plant Microbe Interact. 2012 Oct;25(10):1350-60</Citation>
                    <ArticleIdList>
                        <ArticleId IdType="pubmed">22712506</ArticleId>
                    </ArticleIdList>
                </Reference>
                <Reference>
                    <Citation>Proc Natl Acad Sci U S A. 2011 Aug 16;108(33):13624-9</Citation>
                    <ArticleIdList>
                        <ArticleId IdType="pubmed">21810989</ArticleId>
                    </ArticleIdList>
                </Reference>
                <Reference>
                    <Citation>Nature. 2009 Jan 22;457(7228):396-404</Citation>
                    <ArticleIdList>
                        <ArticleId IdType="pubmed">19158785</ArticleId>
                    </ArticleIdList>
                </Reference>
                <Reference>
                    <Citation>Mol Biol Evol. 2011 Oct;28(10):2731-9</Citation>
                    <ArticleIdList>
                        <ArticleId IdType="pubmed">21546353</ArticleId>
                    </ArticleIdList>
                </Reference>
                <Reference>
                    <Citation>Mol Plant Pathol. 2011 Oct;12(8):772-85</Citation>
                    <ArticleIdList>
                        <ArticleId IdType="pubmed">21726377</ArticleId>
                    </ArticleIdList>
                </Reference>
                <Reference>
                    <Citation>Mol Cell. 1999 Mar;3(3):339-48</Citation>
                    <ArticleIdList>
                        <ArticleId IdType="pubmed">10198636</ArticleId>
                    </ArticleIdList>
                </Reference>
                <Reference>
                    <Citation>PLoS Biol. 2011 Jul;9(7):e1001094</Citation>
                    <ArticleIdList>
                        <ArticleId IdType="pubmed">21750662</ArticleId>
                    </ArticleIdList>
                </Reference>
                <Reference>
                    <Citation>Proc Natl Acad Sci U S A. 2011 Sep 13;108(37):15258-63</Citation>
                    <ArticleIdList>
                        <ArticleId IdType="pubmed">21878562</ArticleId>
                    </ArticleIdList>
                </Reference>
                <Reference>
                    <Citation>Annu Rev Microbiol. 2012;66:411-27</Citation>
                    <ArticleIdList>
                        <ArticleId IdType="pubmed">22803798</ArticleId>
                    </ArticleIdList>
                </Reference>
                <Reference>
                    <Citation>Science. 2004 Oct 1;306(5693):79-86</Citation>
                    <ArticleIdList>
                        <ArticleId IdType="pubmed">15459382</ArticleId>
                    </ArticleIdList>
                </Reference>
                <Reference>
                    <Citation>Nat Rev Genet. 2005 Aug;6(8):654-62</Citation>
                    <ArticleIdList>
                        <ArticleId IdType="pubmed">16136655</ArticleId>
                    </ArticleIdList>
                </Reference>
                <Reference>
                    <Citation>PLoS One. 2011;6(9):e24500</Citation>
                    <ArticleIdList>
                        <ArticleId IdType="pubmed">21935414</ArticleId>
                    </ArticleIdList>
                </Reference>
                <Reference>
                    <Citation>Gene. 2008 Jan 31;408(1-2):1-8</Citation>
                    <ArticleIdList>
                        <ArticleId IdType="pubmed">18024004</ArticleId>
                    </ArticleIdList>
                </Reference>
                <Reference>
                    <Citation>PLoS Biol. 2006 May;4(5):e88</Citation>
                    <ArticleIdList>
                        <ArticleId IdType="pubmed">16683862</ArticleId>
                    </ArticleIdList>
                </Reference>
                <Reference>
                    <Citation>Biol Lett. 2012 Feb 23;8(1):156-9</Citation>
                    <ArticleIdList>
                        <ArticleId IdType="pubmed">21865245</ArticleId>
                    </ArticleIdList>
                </Reference>
                <Reference>
                    <Citation>Mol Biol Evol. 2012 Aug;29(8):1969-73</Citation>
                    <ArticleIdList>
                        <ArticleId IdType="pubmed">22367748</ArticleId>
                    </ArticleIdList>
                </Reference>
                <Reference>
                    <Citation>Nature. 2008 Nov 13;456(7219):239-44</Citation>
                    <ArticleIdList>
                        <ArticleId IdType="pubmed">18923393</ArticleId>
                    </ArticleIdList>
                </Reference>
                <Reference>
                    <Citation>Annu Rev Phytopathol. 2012;50:295-318</Citation>
                    <ArticleIdList>
                        <ArticleId IdType="pubmed">22920560</ArticleId>
                    </ArticleIdList>
                </Reference>
                <Reference>
                    <Citation>Trends Ecol Evol. 2008 Oct;23(10):578-87</Citation>
                    <ArticleIdList>
                        <ArticleId IdType="pubmed">18715673</ArticleId>
                    </ArticleIdList>
                </Reference>
                <Reference>
                    <Citation>PLoS One. 2009;4(7):e6133</Citation>
                    <ArticleIdList>
                        <ArticleId IdType="pubmed">19582169</ArticleId>
                    </ArticleIdList>
                </Reference>
                <Reference>
                    <Citation>Science. 2010 Dec 10;330(6010):1549-51</Citation>
                    <ArticleIdList>
                        <ArticleId IdType="pubmed">21148394</ArticleId>
                    </ArticleIdList>
                </Reference>
                <Reference>
                    <Citation>Syst Biol. 2009 Jun;58(3):367-80</Citation>
                    <ArticleIdList>
                        <ArticleId IdType="pubmed">20525591</ArticleId>
                    </ArticleIdList>
                </Reference>
                <Reference>
                    <Citation>Protoplasma. 2012 Jan;249(1):3-19</Citation>
                    <ArticleIdList>
                        <ArticleId IdType="pubmed">21424613</ArticleId>
                    </ArticleIdList>
                </Reference>
                <Reference>
                    <Citation>Trends Ecol Evol. 2014 May;29(5):252-9</Citation>
                    <ArticleIdList>
                        <ArticleId IdType="pubmed">24726347</ArticleId>
                    </ArticleIdList>
                </Reference>
                <Reference>
                    <Citation>Proc Biol Sci. 2011 Mar 7;278(1706):675-80</Citation>
                    <ArticleIdList>
                        <ArticleId IdType="pubmed">20843846</ArticleId>
                    </ArticleIdList>
                </Reference>
                <Reference>
                    <Citation>Syst Biol. 2012 Mar;61(2):346-59</Citation>
                    <ArticleIdList>
                        <ArticleId IdType="pubmed">22105867</ArticleId>
                    </ArticleIdList>
                </Reference>
                <Reference>
                    <Citation>Am J Bot. 2010 Aug;97(8):1296-303</Citation>
                    <ArticleIdList>
                        <ArticleId IdType="pubmed">21616882</ArticleId>
                    </ArticleIdList>
                </Reference>
                <Reference>
                    <Citation>Mycol Res. 2008 Sep;112(Pt 9):1107-14</Citation>
                    <ArticleIdList>
                        <ArticleId IdType="pubmed">18692373</ArticleId>
                    </ArticleIdList>
                </Reference>
                <Reference>
                    <Citation>Mol Plant Pathol. 2008 May;9(3):385-402</Citation>
                    <ArticleIdList>
                        <ArticleId IdType="pubmed">18705878</ArticleId>
                    </ArticleIdList>
                </Reference>
                <Reference>
                    <Citation>Mol Biol Evol. 1998 Dec;15(12):1647-57</Citation>
                    <ArticleIdList>
                        <ArticleId IdType="pubmed">9866200</ArticleId>
                    </ArticleIdList>
                </Reference>
                <Reference>
                    <Citation>Mol Biol Evol. 2002 Jan;19(1):101-9</Citation>
                    <ArticleIdList>
                        <ArticleId IdType="pubmed">11752195</ArticleId>
                    </ArticleIdList>
                </Reference>
                <Reference>
                    <Citation>BMC Biol. 2010;8:114</Citation>
                    <ArticleIdList>
                        <ArticleId IdType="pubmed">20807414</ArticleId>
                    </ArticleIdList>
                </Reference>
                <Reference>
                    <Citation>Genome Biol. 2010;11(7):R73</Citation>
                    <ArticleIdList>
                        <ArticleId IdType="pubmed">20626842</ArticleId>
                    </ArticleIdList>
                </Reference>
                <Reference>
                    <Citation>PLoS One. 2007;2(8):e790</Citation>
                    <ArticleIdList>
                        <ArticleId IdType="pubmed">17726520</ArticleId>
                    </ArticleIdList>
                </Reference>
                <Reference>
                    <Citation>Bioinformatics. 2007 Nov 1;23(21):2947-8</Citation>
                    <ArticleIdList>
                        <ArticleId IdType="pubmed">17846036</ArticleId>
                    </ArticleIdList>
                </Reference>
                <Reference>
                    <Citation>Microbiology. 2008 May;154(Pt 5):1482-90</Citation>
                    <ArticleIdList>
                        <ArticleId IdType="pubmed">18451057</ArticleId>
                    </ArticleIdList>
                </Reference>
                <Reference>
                    <Citation>Nature. 2010 Jun 3;465(7298):617-21</Citation>
                    <ArticleIdList>
                        <ArticleId IdType="pubmed">20520714</ArticleId>
                    </ArticleIdList>
                </Reference>
                <Reference>
                    <Citation>Mycologia. 2011 May-Jun;103(3):455-7</Citation>
                    <ArticleIdList>
                        <ArticleId IdType="pubmed">21289104</ArticleId>
                    </ArticleIdList>
                </Reference>
            </ReferenceList>
        </PubmedData>
    </PubmedArticle>
    <PubmedArticle>
        <MedlineCitation Status="MEDLINE" Owner="NLM">
            <PMID Version="1">10188493</PMID>
            <DateCompleted>
                <Year>1999</Year>
                <Month>04</Month>
                <Day>13</Day>
            </DateCompleted>
            <DateRevised>
                <Year>2016</Year>
                <Month>11</Month>
                <Day>24</Day>
            </DateRevised>
            <Article PubModel="Print">
                <Journal>
                    <ISSN IssnType="Print">1354-5760</ISSN>
                    <JournalIssue CitedMedium="Print">
                        <Volume>5</Volume>
                        <Issue>8</Issue>
                        <PubDate>
                            <MedlineDate>1998 Dec-1999 Jan</MedlineDate>
                        </PubDate>
                    </JournalIssue>
                    <Title>Nursing management (Harrow, London, England : 1994)</Title>
                    <ISOAbbreviation>Nurs Manag (Harrow)</ISOAbbreviation>
                </Journal>
                <ArticleTitle>Women's health osteopathy: an alternative view.</ArticleTitle>
                <Pagination>
                    <MedlinePgn>6-9</MedlinePgn>
                </Pagination>
                <AuthorList CompleteYN="Y">
                    <Author ValidYN="Y">
                        <LastName>Hyne</LastName>
                        <ForeName>J</ForeName>
                        <Initials>J</Initials>
                    </Author>
                </AuthorList>
                <Language>eng</Language>
                <PublicationTypeList>
                    <PublicationType UI="D016428">Journal Article</PublicationType>
                </PublicationTypeList>
            </Article>
            <MedlineJournalInfo>
                <Country>England</Country>
                <MedlineTA>Nurs Manag (Harrow)</MedlineTA>
                <NlmUniqueID>9433248</NlmUniqueID>
                <ISSNLinking>1354-5760</ISSNLinking>
            </MedlineJournalInfo>
            <CitationSubset>N</CitationSubset>
            <MeshHeadingList>
                <MeshHeading>
                    <DescriptorName UI="D005260" MajorTopicYN="N">Female</DescriptorName>
                </MeshHeading>
                <MeshHeading>
                    <DescriptorName UI="D006801" MajorTopicYN="N">Humans</DescriptorName>
                </MeshHeading>
                <MeshHeading>
                    <DescriptorName UI="D010021" MajorTopicYN="N">Osteopathic Medicine</DescriptorName>
                    <QualifierName UI="Q000379" MajorTopicYN="Y">methods</QualifierName>
                </MeshHeading>
                <MeshHeading>
                    <DescriptorName UI="D013222" MajorTopicYN="N">State Medicine</DescriptorName>
                </MeshHeading>
                <MeshHeading>
                    <DescriptorName UI="D006113" MajorTopicYN="N">United Kingdom</DescriptorName>
                </MeshHeading>
                <MeshHeading>
                    <DescriptorName UI="D016387" MajorTopicYN="Y">Women's Health</DescriptorName>
                </MeshHeading>
            </MeshHeadingList>
        </MedlineCitation>
        <PubmedData>
            <History>
                <PubMedPubDate PubStatus="pubmed">
                    <Year>1999</Year>
                    <Month>4</Month>
                    <Day>3</Day>
                </PubMedPubDate>
                <PubMedPubDate PubStatus="medline">
                    <Year>1999</Year>
                    <Month>4</Month>
                    <Day>3</Day>
                    <Hour>0</Hour>
                    <Minute>1</Minute>
                </PubMedPubDate>
                <PubMedPubDate PubStatus="entrez">
                    <Year>1999</Year>
                    <Month>4</Month>
                    <Day>3</Day>
                    <Hour>0</Hour>
                    <Minute>0</Minute>
                </PubMedPubDate>
            </History>
            <PublicationStatus>ppublish</PublicationStatus>
            <ArticleIdList>
                <ArticleId IdType="pubmed">10188493</ArticleId>
            </ArticleIdList>
        </PubmedData>
    </PubmedArticle>
    <PubmedArticle>
        <MedlineCitation Status="MEDLINE" IndexingMethod="Automated" Owner="NLM">
            <PMID Version="1">14316043</PMID>
            <DateCompleted>
                <Year>1996</Year>
                <Month>12</Month>
                <Day>01</Day>
            </DateCompleted>
            <DateRevised>
                <Year>2018</Year>
                <Month>12</Month>
                <Day>01</Day>
            </DateRevised>
            <Article PubModel="Print">
                <Journal>
                    <ISSN IssnType="Print">0042-0255</ISSN>
                    <JournalIssue CitedMedium="Print">
                        <Volume>2</Volume>
                        <PubDate>
                            <MedlineDate>1965 Dec-1966 Jan</MedlineDate>
                        </PubDate>
                    </JournalIssue>
                    <Title>University of Toronto undergraduate dental journal</Title>
                    <ISOAbbreviation>Univ Toronto Undergrad Dent J</ISOAbbreviation>
                </Journal>
                <ArticleTitle>THE RESPONSIBILITY OF THE DENTIST AND THE DENTAL PROFESSION WITH RESPECT TO JAW FRACTURES.</ArticleTitle>
                <Pagination>
                    <MedlinePgn>5-11</MedlinePgn>
                </Pagination>
                <AuthorList CompleteYN="Y">
                    <Author ValidYN="Y">
                        <LastName>PHILLIPS</LastName>
                        <ForeName>H</ForeName>
                        <Initials>H</Initials>
                    </Author>
                </AuthorList>
                <Language>eng</Language>
                <PublicationTypeList>
                    <PublicationType UI="D016428">Journal Article</PublicationType>
                </PublicationTypeList>
            </Article>
            <MedlineJournalInfo>
                <Country>Canada</Country>
                <MedlineTA>Univ Toronto Undergrad Dent J</MedlineTA>
                <NlmUniqueID>7905911</NlmUniqueID>
                <ISSNLinking>0042-0255</ISSNLinking>
            </MedlineJournalInfo>
            <CitationSubset>D</CitationSubset>
            <CitationSubset>OM</CitationSubset>
            <MeshHeadingList>
                <MeshHeading>
                    <DescriptorName UI="D003815" MajorTopicYN="Y">Dentists</DescriptorName>
                </MeshHeading>
                <MeshHeading>
                    <DescriptorName UI="D005592" MajorTopicYN="Y">Fracture Fixation</DescriptorName>
                </MeshHeading>
                <MeshHeading>
                    <DescriptorName UI="D050723" MajorTopicYN="Y">Fractures, Bone</DescriptorName>
                </MeshHeading>
                <MeshHeading>
                    <DescriptorName UI="D006801" MajorTopicYN="N">Humans</DescriptorName>
                </MeshHeading>
                <MeshHeading>
                    <DescriptorName UI="D007400" MajorTopicYN="Y">Interprofessional Relations</DescriptorName>
                </MeshHeading>
                <MeshHeading>
                    <DescriptorName UI="D007568" MajorTopicYN="Y">Jaw</DescriptorName>
                </MeshHeading>
                <MeshHeading>
                    <DescriptorName UI="D007572" MajorTopicYN="Y">Jaw Fractures</DescriptorName>
                </MeshHeading>
                <MeshHeading>
                    <DescriptorName UI="D008338" MajorTopicYN="Y">Mandibular Injuries</DescriptorName>
                </MeshHeading>
                <MeshHeading>
                    <DescriptorName UI="D008446" MajorTopicYN="Y">Maxillofacial Injuries</DescriptorName>
                </MeshHeading>
                <MeshHeading>
                    <DescriptorName UI="D011215" MajorTopicYN="Y">Practice Management, Dental</DescriptorName>
                </MeshHeading>
            </MeshHeadingList>
            <KeywordList Owner="NLM">
                <Keyword MajorTopicYN="Y">DENTISTS</Keyword>
                <Keyword MajorTopicYN="Y">FRACTURE FIXATION</Keyword>
                <Keyword MajorTopicYN="Y">FRACTURES</Keyword>
                <Keyword MajorTopicYN="Y">INTERPROFESSIONAL RELATIONS</Keyword>
                <Keyword MajorTopicYN="Y">JAW</Keyword>
                <Keyword MajorTopicYN="Y">MANDIBULAR INJURIES</Keyword>
                <Keyword MajorTopicYN="Y">MAXILLOFACIAL INJURIES</Keyword>
                <Keyword MajorTopicYN="Y">PRACTICE MANAGEMENT, DENTAL</Keyword>
            </KeywordList>
        </MedlineCitation>
        <PubmedData>
            <History>
                <PubMedPubDate PubStatus="pubmed">
                    <Year>1965</Year>
                    <Month>12</Month>
                    <Day>1</Day>
                </PubMedPubDate>
                <PubMedPubDate PubStatus="medline">
                    <Year>1965</Year>
                    <Month>12</Month>
                    <Day>1</Day>
                    <Hour>0</Hour>
                    <Minute>1</Minute>
                </PubMedPubDate>
                <PubMedPubDate PubStatus="entrez">
                    <Year>1965</Year>
                    <Month>12</Month>
                    <Day>1</Day>
                    <Hour>0</Hour>
                    <Minute>0</Minute>
                </PubMedPubDate>
            </History>
            <PublicationStatus>ppublish</PublicationStatus>
            <ArticleIdList>
                <ArticleId IdType="pubmed">14316043</ArticleId>
            </ArticleIdList>
        </PubmedData>
    </PubmedArticle>
    <PubmedArticle>
        <MedlineCitation Status="MEDLINE" IndexingMethod="Automated" Owner="NLM">
            <PMID Version="1">18122624</PMID>
            <DateCompleted>
                <Year>2007</Year>
                <Month>12</Month>
                <Day>27</Day>
            </DateCompleted>
            <DateRevised>
                <Year>2018</Year>
                <Month>12</Month>
                <Day>01</Day>
            </DateRevised>
            <Article PubModel="Print">
                <Journal>
                    <ISSN IssnType="Print">0891-3633</ISSN>
                    <JournalIssue CitedMedium="Print">
                        <Volume>59 (1 vol.)</Volume>
                        <PubDate>
                            <MedlineDate>1947-1948</MedlineDate>
                        </PubDate>
                    </JournalIssue>
                    <Title>Transactions of the Southern Surgical Association. Southern Surgical Association (U.S.)</Title>
                    <ISOAbbreviation>Trans South Surg Assoc</ISOAbbreviation>
                </Journal>
                <ArticleTitle>Mesenteric vascular occlusion.</ArticleTitle>
                <Pagination>
                    <MedlinePgn>136-55</MedlinePgn>
                </Pagination>
                <AuthorList CompleteYN="Y">
                    <Author ValidYN="Y">
                        <LastName>RIVES</LastName>
                        <ForeName>J D</ForeName>
                        <Initials>JD</Initials>
                    </Author>
                    <Author ValidYN="Y">
                        <LastName>STRUG</LastName>
                        <ForeName>L H</ForeName>
                        <Initials>LH</Initials>
                    </Author>
                    <Author ValidYN="Y">
                        <LastName>ESSRIG</LastName>
                        <ForeName>I M</ForeName>
                        <Initials>IM</Initials>
                    </Author>
                </AuthorList>
                <Language>eng</Language>
                <PublicationTypeList>
                    <PublicationType UI="D016428">Journal Article</PublicationType>
                </PublicationTypeList>
            </Article>
            <MedlineJournalInfo>
                <Country>United States</Country>
                <MedlineTA>Trans South Surg Assoc</MedlineTA>
                <NlmUniqueID>20930080R</NlmUniqueID>
                <ISSNLinking>0891-3633</ISSNLinking>
            </MedlineJournalInfo>
            <CitationSubset>OM</CitationSubset>
            <MeshHeadingList>
                <MeshHeading>
                    <DescriptorName UI="D006801" MajorTopicYN="N">Humans</DescriptorName>
                </MeshHeading>
                <MeshHeading>
                    <DescriptorName UI="D008641" MajorTopicYN="Y">Mesenteric Vascular Occlusion</DescriptorName>
                </MeshHeading>
                <MeshHeading>
                    <DescriptorName UI="D008643" MajorTopicYN="Y">Mesentery</DescriptorName>
                </MeshHeading>
                <MeshHeading>
                    <DescriptorName UI="D014652" MajorTopicYN="Y">Vascular Diseases</DescriptorName>
                </MeshHeading>
            </MeshHeadingList>
            <OtherID Source="CLML">4916:397a1</OtherID>
            <KeywordList Owner="NLM">
                <Keyword MajorTopicYN="Y">MESENTERY/occlusion</Keyword>
            </KeywordList>
        </MedlineCitation>
        <PubmedData>
            <History>
                <PubMedPubDate PubStatus="pubmed">
                    <Year>1947</Year>
                    <Month>1</Month>
                    <Day>1</Day>
                    <Hour>0</Hour>
                    <Minute>0</Minute>
                </PubMedPubDate>
                <PubMedPubDate PubStatus="medline">
                    <Year>2018</Year>
                    <Month>12</Month>
                    <Day>4</Day>
                    <Hour>6</Hour>
                    <Minute>0</Minute>
                </PubMedPubDate>
                <PubMedPubDate PubStatus="entrez">
                    <Year>1947</Year>
                    <Month>1</Month>
                    <Day>1</Day>
                    <Hour>0</Hour>
                    <Minute>0</Minute>
                </PubMedPubDate>
            </History>
            <PublicationStatus>ppublish</PublicationStatus>
            <ArticleIdList>
                <ArticleId IdType="pubmed">18122624</ArticleId>
            </ArticleIdList>
        </PubmedData>
    </PubmedArticle>
    <PubmedArticle>
        <MedlineCitation Status="MEDLINE" Owner="NLM">
            <PMID Version="1">11243089</PMID>
            <DateCompleted>
                <Year>2001</Year>
                <Month>05</Month>
                <Day>17</Day>
            </DateCompleted>
            <DateRevised>
                <Year>2006</Year>
                <Month>11</Month>
                <Day>15</Day>
            </DateRevised>
            <Article PubModel="Print">
                <Journal>
                    <ISSN IssnType="Print">0019-557X</ISSN>
                    <JournalIssue CitedMedium="Print">
                        <Volume>43</Volume>
                        <Issue>1</Issue>
                        <PubDate>
                            <MedlineDate>1999 Jan-Mar</MedlineDate>
                        </PubDate>
                    </JournalIssue>
                    <Title>Indian journal of public health</Title>
                    <ISOAbbreviation>Indian J Public Health</ISOAbbreviation>
                </Journal>
                <ArticleTitle>Nutritional status of pavement dweller children of Calcutta City.</ArticleTitle>
                <Pagination>
                    <MedlinePgn>49-54</MedlinePgn>
                </Pagination>
                <Abstract>
                    <AbstractText>Pavement dwelling is likely to aggravate malnutrition among its residents due to extreme poverty, lack of dwelling and access to food and their exposure to polluted environment. Paucity of information about nutritional status of street children compared to that among urban slum dwellers, squatters or rural/tribal population is quite evident. The present study revealed the magnitude of Protein Energy Malnutrition (PEM) and few associated factors among a sample of 435 underfives belonging to pavement dweller families and selected randomly from clusters of such families, from each of the five geographical sectors of Calcutta city. Overall prevalence of PEM was found almost similar (about 70%) to that among other 'urban poor' children viz. slum dwellers etc., but about 16% of them were found severely undernourished (Grade III &amp; V of IAP classification of PEM). About 35% and 70% of street dweller children had wasting and stunting respectively. Severe PEM (Grade III &amp; IV) was more prevalent among 12-23 months old, girl child, those belonged to illiterate parents and housewife mothers rather than wage earners. It also did increase with increase of birth rate of decrease of birth interval.</AbstractText>
                </Abstract>
                <AuthorList CompleteYN="Y">
                    <Author ValidYN="Y">
                        <LastName>Ray</LastName>
                        <ForeName>S K</ForeName>
                        <Initials>SK</Initials>
                        <AffiliationInfo>
                            <Affiliation>Department of Community Medicine, Medical College, Calcutta.</Affiliation>
                        </AffiliationInfo>
                    </Author>
                    <Author ValidYN="Y">
                        <LastName>Mishra</LastName>
                        <ForeName>R</ForeName>
                        <Initials>R</Initials>
                    </Author>
                    <Author ValidYN="Y">
                        <LastName>Biswas</LastName>
                        <ForeName>R</ForeName>
                        <Initials>R</Initials>
                    </Author>
                    <Author ValidYN="Y">
                        <LastName>Kumar</LastName>
                        <ForeName>S</ForeName>
                        <Initials>S</Initials>
                    </Author>
                    <Author ValidYN="Y">
                        <LastName>Halder</LastName>
                        <ForeName>A</ForeName>
                        <Initials>A</Initials>
                    </Author>
                    <Author ValidYN="Y">
                        <LastName>Chatterjee</LastName>
                        <ForeName>T</ForeName>
                        <Initials>T</Initials>
                    </Author>
                </AuthorList>
                <Language>eng</Language>
                <PublicationTypeList>
                    <PublicationType UI="D016428">Journal Article</PublicationType>
                    <PublicationType UI="D013485">Clinical Trial, Phase IV</PublicationType>
                </PublicationTypeList>
            </Article>
            <MedlineJournalInfo>
                <Country>India</Country>
                <MedlineTA>Indian J Public Health</MedlineTA>
                <NlmUniqueID>0400673</NlmUniqueID>
                <ISSNLinking>0019-557X</ISSNLinking>
            </MedlineJournalInfo>
            <CitationSubset>IM</CitationSubset>
            <CitationSubset>J</CitationSubset>
            <MeshHeadingList>
                <MeshHeading>
                    <DescriptorName UI="D002675" MajorTopicYN="N">Child, Preschool</DescriptorName>
                </MeshHeading>
                <MeshHeading>
                    <DescriptorName UI="D016000" MajorTopicYN="N">Cluster Analysis</DescriptorName>
                </MeshHeading>
                <MeshHeading>
                    <DescriptorName UI="D003430" MajorTopicYN="N">Cross-Sectional Studies</DescriptorName>
                </MeshHeading>
                <MeshHeading>
                    <DescriptorName UI="D004522" MajorTopicYN="N">Educational Status</DescriptorName>
                </MeshHeading>
                <MeshHeading>
                    <DescriptorName UI="D005260" MajorTopicYN="N">Female</DescriptorName>
                </MeshHeading>
                <MeshHeading>
                    <DescriptorName UI="D006801" MajorTopicYN="N">Humans</DescriptorName>
                </MeshHeading>
                <MeshHeading>
                    <DescriptorName UI="D007194" MajorTopicYN="N" Type="Geographic">India</DescriptorName>
                    <QualifierName UI="Q000453" MajorTopicYN="N">epidemiology</QualifierName>
                </MeshHeading>
                <MeshHeading>
                    <DescriptorName UI="D007223" MajorTopicYN="N">Infant</DescriptorName>
                </MeshHeading>
                <MeshHeading>
                    <DescriptorName UI="D008297" MajorTopicYN="N">Male</DescriptorName>
                </MeshHeading>
                <MeshHeading>
                    <DescriptorName UI="D009752" MajorTopicYN="Y">Nutritional Status</DescriptorName>
                </MeshHeading>
                <MeshHeading>
                    <DescriptorName UI="D011203" MajorTopicYN="N">Poverty</DescriptorName>
                </MeshHeading>
                <MeshHeading>
                    <DescriptorName UI="D011287" MajorTopicYN="N">Prejudice</DescriptorName>
                </MeshHeading>
                <MeshHeading>
                    <DescriptorName UI="D015995" MajorTopicYN="N">Prevalence</DescriptorName>
                </MeshHeading>
                <MeshHeading>
                    <DescriptorName UI="D011502" MajorTopicYN="N">Protein-Energy Malnutrition</DescriptorName>
                    <QualifierName UI="Q000453" MajorTopicYN="Y">epidemiology</QualifierName>
                </MeshHeading>
            </MeshHeadingList>
            <OtherID Source="PIP">143717</OtherID>
            <OtherID Source="POP">00288124</OtherID>
            <OtherAbstract Type="PIP" Language="eng">
                <AbstractText>This document presents a cross-sectional survey concerning the magnitude of protein energy malnutrition (PEM) and its associated factors among 435 under-5 pavement-dwelling children in Calcutta. Results revealed that 69.43% were undernourished and that 16% of them were suffering from severe malnutrition (grade III and IV of the Indian Academy of Pediatrics criteria for PEM). The 24-35 month age group had the highest prevalence of malnutrition (82.93%) followed by the 36-47 and 12-23 month age groups with prevalences of 76.19% and 74.03%, respectively. Prevalence of severe grade malnutrition was noted to be three times higher in females (24.76%) than males (8.45%), and among families it increased in direct proportion to birth rate and inverse proportion to birth interval. Moreover, children of illiterate parents and nonworking mothers had a higher incidence of severe PEM. Simple measures such as exclusive breast-feeding and timely complementary feeding as well as measures directed toward birth spacing and limiting family size should be implemented to solve the problem of malnutrition.</AbstractText>
            </OtherAbstract>
            <KeywordList Owner="PIP">
                <Keyword MajorTopicYN="N">Age Factors</Keyword>
                <Keyword MajorTopicYN="Y">Child Nutrition</Keyword>
                <Keyword MajorTopicYN="N">Geographic Factors</Keyword>
                <Keyword MajorTopicYN="N">Population Characteristics</Keyword>
                <Keyword MajorTopicYN="N">Spatial Distribution</Keyword>
                <Keyword MajorTopicYN="Y">Urban Population</Keyword>
            </KeywordList>
            <GeneralNote Owner="PIP">TJ: INDIAN JOURNAL OF PUBLIC HEALTH.</GeneralNote>
        </MedlineCitation>
        <PubmedData>
            <History>
                <PubMedPubDate PubStatus="pubmed">
                    <Year>2001</Year>
                    <Month>3</Month>
                    <Day>13</Day>
                    <Hour>10</Hour>
                    <Minute>0</Minute>
                </PubMedPubDate>
                <PubMedPubDate PubStatus="medline">
                    <Year>2001</Year>
                    <Month>5</Month>
                    <Day>18</Day>
                    <Hour>10</Hour>
                    <Minute>1</Minute>
                </PubMedPubDate>
                <PubMedPubDate PubStatus="entrez">
                    <Year>2001</Year>
                    <Month>3</Month>
                    <Day>13</Day>
                    <Hour>10</Hour>
                    <Minute>0</Minute>
                </PubMedPubDate>
            </History>
            <PublicationStatus>ppublish</PublicationStatus>
            <ArticleIdList>
                <ArticleId IdType="pubmed">11243089</ArticleId>
            </ArticleIdList>
        </PubmedData>
    </PubmedArticle>
    <PubmedArticle>
        <MedlineCitation Status="MEDLINE" Owner="NASA">
            <PMID Version="1">11540070</PMID>
            <DateCompleted>
                <Year>1995</Year>
                <Month>12</Month>
                <Day>11</Day>
            </DateCompleted>
            <DateRevised>
                <Year>2013</Year>
                <Month>11</Month>
                <Day>21</Day>
            </DateRevised>
            <Article PubModel="Print">
                <Journal>
                    <ISSN IssnType="Print">0735-2689</ISSN>
                    <JournalIssue CitedMedium="Print">
                        <Volume>6</Volume>
                        <Issue>1</Issue>
                        <PubDate>
                            <Year>1987</Year>
                        </PubDate>
                    </JournalIssue>
                    <Title>Critical reviews in plant sciences</Title>
                    <ISOAbbreviation>CRC Crit Rev Plant Sci</ISOAbbreviation>
                </Journal>
                <ArticleTitle>Calcium messenger system in plants.</ArticleTitle>
                <Pagination>
                    <MedlinePgn>47-103</MedlinePgn>
                </Pagination>
                <AuthorList CompleteYN="Y">
                    <Author ValidYN="Y">
                        <LastName>Poovaiah</LastName>
                        <ForeName>B W</ForeName>
                        <Initials>BW</Initials>
                        <AffiliationInfo>
                            <Affiliation>Department of Horticulture, Washington State University, Pullman, USA.</Affiliation>
                        </AffiliationInfo>
                    </Author>
                    <Author ValidYN="Y">
                        <LastName>Reddy</LastName>
                        <ForeName>A S</ForeName>
                        <Initials>AS</Initials>
                    </Author>
                </AuthorList>
                <Language>eng</Language>
                <GrantList CompleteYN="Y">
                    <Grant>
                        <GrantID>DCB-8502215</GrantID>
                        <Acronym>DC</Acronym>
                        <Agency>NIDCD NIH HHS</Agency>
                        <Country>United States</Country>
                    </Grant>
                </GrantList>
                <PublicationTypeList>
                    <PublicationType UI="D016428">Journal Article</PublicationType>
                    <PublicationType UI="D013486">Research Support, U.S. Gov't, Non-P.H.S.</PublicationType>
                    <PublicationType UI="D013487">Research Support, U.S. Gov't, P.H.S.</PublicationType>
                    <PublicationType UI="D016454">Review</PublicationType>
                </PublicationTypeList>
            </Article>
            <MedlineJournalInfo>
                <Country>United States</Country>
                <MedlineTA>CRC Crit Rev Plant Sci</MedlineTA>
                <NlmUniqueID>9889759</NlmUniqueID>
                <ISSNLinking>0735-2689</ISSNLinking>
            </MedlineJournalInfo>
            <ChemicalList>
                <Chemical>
                    <RegistryNumber>0</RegistryNumber>
                    <NameOfSubstance UI="D002135">Calcium-Binding Proteins</NameOfSubstance>
                </Chemical>
                <Chemical>
                    <RegistryNumber>0</RegistryNumber>
                    <NameOfSubstance UI="D002147">Calmodulin</NameOfSubstance>
                </Chemical>
                <Chemical>
                    <RegistryNumber>0</RegistryNumber>
                    <NameOfSubstance UI="D010937">Plant Growth Regulators</NameOfSubstance>
                </Chemical>
                <Chemical>
                    <RegistryNumber>EC 2.7.11.17</RegistryNumber>
                    <NameOfSubstance UI="D017871">Calcium-Calmodulin-Dependent Protein Kinases</NameOfSubstance>
                </Chemical>
                <Chemical>
                    <RegistryNumber>SY7Q814VUP</RegistryNumber>
                    <NameOfSubstance UI="D002118">Calcium</NameOfSubstance>
                </Chemical>
            </ChemicalList>
            <CitationSubset>S</CitationSubset>
            <MeshHeadingList>
                <MeshHeading>
                    <DescriptorName UI="D000595" MajorTopicYN="N">Amino Acid Sequence</DescriptorName>
                </MeshHeading>
                <MeshHeading>
                    <DescriptorName UI="D002118" MajorTopicYN="N">Calcium</DescriptorName>
                    <QualifierName UI="Q000502" MajorTopicYN="Y">physiology</QualifierName>
                </MeshHeading>
                <MeshHeading>
                    <DescriptorName UI="D002135" MajorTopicYN="N">Calcium-Binding Proteins</DescriptorName>
                    <QualifierName UI="Q000502" MajorTopicYN="N">physiology</QualifierName>
                </MeshHeading>
                <MeshHeading>
                    <DescriptorName UI="D017871" MajorTopicYN="N">Calcium-Calmodulin-Dependent Protein Kinases</DescriptorName>
                    <QualifierName UI="Q000378" MajorTopicYN="N">metabolism</QualifierName>
                </MeshHeading>
                <MeshHeading>
                    <DescriptorName UI="D002147" MajorTopicYN="N">Calmodulin</DescriptorName>
                    <QualifierName UI="Q000378" MajorTopicYN="N">metabolism</QualifierName>
                </MeshHeading>
                <MeshHeading>
                    <DescriptorName UI="D018506" MajorTopicYN="Y">Gene Expression Regulation, Plant</DescriptorName>
                </MeshHeading>
                <MeshHeading>
                    <DescriptorName UI="D018522" MajorTopicYN="N">Gravitropism</DescriptorName>
                    <QualifierName UI="Q000502" MajorTopicYN="N">physiology</QualifierName>
                </MeshHeading>
                <MeshHeading>
                    <DescriptorName UI="D008969" MajorTopicYN="N">Molecular Sequence Data</DescriptorName>
                </MeshHeading>
                <MeshHeading>
                    <DescriptorName UI="D059828" MajorTopicYN="N">Plant Cells</DescriptorName>
                </MeshHeading>
                <MeshHeading>
                    <DescriptorName UI="D010937" MajorTopicYN="N">Plant Growth Regulators</DescriptorName>
                    <QualifierName UI="Q000378" MajorTopicYN="N">metabolism</QualifierName>
                </MeshHeading>
                <MeshHeading>
                    <DescriptorName UI="D018521" MajorTopicYN="Y">Plant Physiological Phenomena</DescriptorName>
                </MeshHeading>
                <MeshHeading>
                    <DescriptorName UI="D010944" MajorTopicYN="N">Plants</DescriptorName>
                    <QualifierName UI="Q000235" MajorTopicYN="Y">genetics</QualifierName>
                </MeshHeading>
                <MeshHeading>
                    <DescriptorName UI="D015290" MajorTopicYN="Y">Second Messenger Systems</DescriptorName>
                </MeshHeading>
                <MeshHeading>
                    <DescriptorName UI="D015398" MajorTopicYN="N">Signal Transduction</DescriptorName>
                    <QualifierName UI="Q000502" MajorTopicYN="N">physiology</QualifierName>
                </MeshHeading>
            </MeshHeadingList>
            <NumberOfReferences>363</NumberOfReferences>
            <OtherID Source="NASA">00012050</OtherID>
            <OtherAbstract Type="NASA" Language="eng">
                <AbstractText>The purpose of this review is to delineate the ubiquitous and pivotal role of Ca2+ in diverse physiological processes. Emphasis will be given to the role of Ca2+ in stimulus-response coupling. In addition to reviewing the present status of research, our intention is to critically evaluate the existing data and describe the newly developing areas of Ca2+ research in plants.</AbstractText>
            </OtherAbstract>
            <KeywordList Owner="NASA">
                <Keyword MajorTopicYN="N">NASA Discipline Number 40-30</Keyword>
                <Keyword MajorTopicYN="N">NASA Discipline Plant Biology</Keyword>
                <Keyword MajorTopicYN="N">NASA Program Space Biology</Keyword>
                <Keyword MajorTopicYN="N">Non-NASA Center</Keyword>
            </KeywordList>
            <InvestigatorList>
                <Investigator ValidYN="Y">
                    <LastName>Poovaiah</LastName>
                    <ForeName>B W</ForeName>
                    <Initials>BW</Initials>
                    <AffiliationInfo>
                        <Affiliation>WA St U, Pullman, Dept Horticulture</Affiliation>
                    </AffiliationInfo>
                </Investigator>
            </InvestigatorList>
            <GeneralNote Owner="NASA">Grant numbers: NAG-10-0032</GeneralNote>
        </MedlineCitation>
        <PubmedData>
            <History>
                <PubMedPubDate PubStatus="pubmed">
                    <Year>1987</Year>
                    <Month>1</Month>
                    <Day>1</Day>
                    <Hour>0</Hour>
                    <Minute>0</Minute>
                </PubMedPubDate>
                <PubMedPubDate PubStatus="medline">
                    <Year>2001</Year>
                    <Month>9</Month>
                    <Day>11</Day>
                    <Hour>10</Hour>
                    <Minute>1</Minute>
                </PubMedPubDate>
                <PubMedPubDate PubStatus="entrez">
                    <Year>1987</Year>
                    <Month>1</Month>
                    <Day>1</Day>
                    <Hour>0</Hour>
                    <Minute>0</Minute>
                </PubMedPubDate>
            </History>
            <PublicationStatus>ppublish</PublicationStatus>
            <ArticleIdList>
                <ArticleId IdType="pubmed">11540070</ArticleId>
                <ArticleId IdType="doi">10.1080/07352688709382247</ArticleId>
            </ArticleIdList>
        </PubmedData>
    </PubmedArticle>
    <PubmedArticle>
        <MedlineCitation Status="MEDLINE" Owner="NLM">
            <PMID Version="1">420880</PMID>
            <DateCompleted>
                <Year>1979</Year>
                <Month>05</Month>
                <Day>26</Day>
            </DateCompleted>
            <DateRevised>
                <Year>2017</Year>
                <Month>11</Month>
                <Day>17</Day>
            </DateRevised>
            <Article PubModel="Print">
                <Journal>
                    <ISSN IssnType="Print">0320-9725</ISSN>
                    <JournalIssue CitedMedium="Print">
                        <Volume>44</Volume>
                        <Issue>1</Issue>
                        <PubDate>
                            <Year>1979</Year>
                            <Month>Jan</Month>
                        </PubDate>
                    </JournalIssue>
                    <Title>Biokhimiia (Moscow, Russia)</Title>
                    <ISOAbbreviation>Biokhimiia</ISOAbbreviation>
                </Journal>
                <ArticleTitle>[Changes in DNA methylation in rat during ontogenesis and under effects of hydrocortisone].</ArticleTitle>
                <Pagination>
                    <MedlinePgn>78-35</MedlinePgn>
                </Pagination>
                <AuthorList CompleteYN="Y">
                    <Author ValidYN="Y">
                        <LastName>Vaniushi</LastName>
                        <ForeName>B F</ForeName>
                        <Initials>BF</Initials>
                    </Author>
                    <Author ValidYN="Y">
                        <LastName>Romanenko</LastName>
                        <ForeName>E B</ForeName>
                        <Initials>EB</Initials>
                    </Author>
                </AuthorList>
                <Language>rus</Language>
                <DataBankList CompleteYN="Y">
                    <DataBank>
                        <DataBankName>GENBANK</DataBankName>
                        <AccessionNumberList>
                            <AccessionNumber>AF321191</AccessionNumber>
                            <AccessionNumber>AF321192</AccessionNumber>
                        </AccessionNumberList>
                    </DataBank>
                    <DataBank>
                        <DataBankName>OMIM</DataBankName>
                        <AccessionNumberList>
                            <AccessionNumber>118200</AccessionNumber>
                            <AccessionNumber>145900</AccessionNumber>
                            <AccessionNumber>162500</AccessionNumber>
                            <AccessionNumber>605253</AccessionNumber>
                        </AccessionNumberList>
                    </DataBank>
                </DataBankList>
                <PublicationTypeList>
                    <PublicationType UI="D016428">Journal Article</PublicationType>
                </PublicationTypeList>
                <VernacularTitle>Izmenenie metilirovaniia DNK krys v ontogeneze i pod vliianiem gidrokortizona.</VernacularTitle>
            </Article>
            <MedlineJournalInfo>
                <Country>Russia (Federation)</Country>
                <MedlineTA>Biokhimiia</MedlineTA>
                <NlmUniqueID>0372667</NlmUniqueID>
                <ISSNLinking>0320-9725</ISSNLinking>
            </MedlineJournalInfo>
            <ChemicalList>
                <Chemical>
                    <RegistryNumber>9007-49-2</RegistryNumber>
                    <NameOfSubstance UI="D004247">DNA</NameOfSubstance>
                </Chemical>
                <Chemical>
                    <RegistryNumber>EC 2.1.1.-</RegistryNumber>
                    <NameOfSubstance UI="D008780">Methyltransferases</NameOfSubstance>
                </Chemical>
                <Chemical>
                    <RegistryNumber>EC 2.1.1.37</RegistryNumber>
                    <NameOfSubstance UI="D004248">DNA (Cytosine-5-)-Methyltransferases</NameOfSubstance>
                </Chemical>
                <Chemical>
                    <RegistryNumber>WI4X0X7BPJ</RegistryNumber>
                    <NameOfSubstance UI="D006854">Hydrocortisone</NameOfSubstance>
                </Chemical>
            </ChemicalList>
            <CitationSubset>IM</CitationSubset>
            <MeshHeadingList>
                <MeshHeading>
                    <DescriptorName UI="D000375" MajorTopicYN="N">Aging</DescriptorName>
                </MeshHeading>
                <MeshHeading>
                    <DescriptorName UI="D000818" MajorTopicYN="N">Animals</DescriptorName>
                </MeshHeading>
                <MeshHeading>
                    <DescriptorName UI="D000831" MajorTopicYN="N">Animals, Newborn</DescriptorName>
                </MeshHeading>
                <MeshHeading>
                    <DescriptorName UI="D001921" MajorTopicYN="N">Brain</DescriptorName>
                    <QualifierName UI="Q000254" MajorTopicYN="N">growth &amp; development</QualifierName>
                    <QualifierName UI="Q000378" MajorTopicYN="Y">metabolism</QualifierName>
                </MeshHeading>
                <MeshHeading>
                    <DescriptorName UI="D004247" MajorTopicYN="N">DNA</DescriptorName>
                    <QualifierName UI="Q000378" MajorTopicYN="Y">metabolism</QualifierName>
                </MeshHeading>
                <MeshHeading>
                    <DescriptorName UI="D004248" MajorTopicYN="N">DNA (Cytosine-5-)-Methyltransferases</DescriptorName>
                    <QualifierName UI="Q000378" MajorTopicYN="Y">metabolism</QualifierName>
                </MeshHeading>
                <MeshHeading>
                    <DescriptorName UI="D004622" MajorTopicYN="N">Embryo, Mammalian</DescriptorName>
                </MeshHeading>
                <MeshHeading>
                    <DescriptorName UI="D005260" MajorTopicYN="N">Female</DescriptorName>
                </MeshHeading>
                <MeshHeading>
                    <DescriptorName UI="D006854" MajorTopicYN="N">Hydrocortisone</DescriptorName>
                    <QualifierName UI="Q000494" MajorTopicYN="Y">pharmacology</QualifierName>
                </MeshHeading>
                <MeshHeading>
                    <DescriptorName UI="D007700" MajorTopicYN="N">Kinetics</DescriptorName>
                </MeshHeading>
                <MeshHeading>
                    <DescriptorName UI="D008099" MajorTopicYN="N">Liver</DescriptorName>
                    <QualifierName UI="Q000254" MajorTopicYN="N">growth &amp; development</QualifierName>
                    <QualifierName UI="Q000378" MajorTopicYN="Y">metabolism</QualifierName>
                </MeshHeading>
                <MeshHeading>
                    <DescriptorName UI="D008745" MajorTopicYN="N">Methylation</DescriptorName>
                </MeshHeading>
                <MeshHeading>
                    <DescriptorName UI="D008780" MajorTopicYN="N">Methyltransferases</DescriptorName>
                    <QualifierName UI="Q000378" MajorTopicYN="Y">metabolism</QualifierName>
                </MeshHeading>
                <MeshHeading>
                    <DescriptorName UI="D011247" MajorTopicYN="N">Pregnancy</DescriptorName>
                </MeshHeading>
                <MeshHeading>
                    <DescriptorName UI="D051381" MajorTopicYN="N">Rats</DescriptorName>
                </MeshHeading>
            </MeshHeadingList>
        </MedlineCitation>
        <PubmedData>
            <History>
                <PubMedPubDate PubStatus="pubmed">
                    <Year>1979</Year>
                    <Month>1</Month>
                    <Day>1</Day>
                </PubMedPubDate>
                <PubMedPubDate PubStatus="medline">
                    <Year>1979</Year>
                    <Month>1</Month>
                    <Day>1</Day>
                    <Hour>0</Hour>
                    <Minute>1</Minute>
                </PubMedPubDate>
                <PubMedPubDate PubStatus="entrez">
                    <Year>1979</Year>
                    <Month>1</Month>
                    <Day>1</Day>
                    <Hour>0</Hour>
                    <Minute>0</Minute>
                </PubMedPubDate>
            </History>
            <PublicationStatus>ppublish</PublicationStatus>
            <ArticleIdList>
                <ArticleId IdType="pubmed">420880</ArticleId>
            </ArticleIdList>
        </PubmedData>
    </PubmedArticle>
    <PubmedArticle>
        <MedlineCitation Status="MEDLINE" Owner="NLM">
            <PMID Version="1">622131</PMID>
            <DateCompleted>
                <Year>1978</Year>
                <Month>03</Month>
                <Day>29</Day>
            </DateCompleted>
            <DateRevised>
                <Year>2017</Year>
                <Month>04</Month>
                <Day>03</Day>
            </DateRevised>
            <Article PubModel="Print">
                <Journal>
                    <ISSN IssnType="Print">0028-4793</ISSN>
                    <JournalIssue CitedMedium="Print">
                        <Volume>298</Volume>
                        <Issue>8</Issue>
                        <PubDate>
                            <Year>1978</Year>
                            <Month>02</Month>
                            <Day>23</Day>
                        </PubDate>
                    </JournalIssue>
                    <Title>The New England journal of medicine</Title>
                    <ISOAbbreviation>N. Engl. J. Med.</ISOAbbreviation>
                </Journal>
                <ArticleTitle>Clofibrate and gallbladder disease.</ArticleTitle>
                <Pagination>
                    <MedlinePgn>461</MedlinePgn>
                </Pagination>
                <AuthorList CompleteYN="Y">
                    <Author ValidYN="Y">
                        <CollectiveName>Coronary Drug Project Research Group</CollectiveName>
                        <AffiliationInfo>
                            <Affiliation>University of Maryland, Baltimore, MD 21210</Affiliation>
                        </AffiliationInfo>
                    </Author>
                </AuthorList>
                <Language>eng</Language>
                <PublicationTypeList>
                    <PublicationType UI="D016422">Letter</PublicationType>
                </PublicationTypeList>
            </Article>
            <MedlineJournalInfo>
                <Country>United States</Country>
                <MedlineTA>N Engl J Med</MedlineTA>
                <NlmUniqueID>0255562</NlmUniqueID>
                <ISSNLinking>0028-4793</ISSNLinking>
            </MedlineJournalInfo>
            <ChemicalList>
                <Chemical>
                    <RegistryNumber>HPN91K7FU3</RegistryNumber>
                    <NameOfSubstance UI="D002994">Clofibrate</NameOfSubstance>
                </Chemical>
            </ChemicalList>
            <CitationSubset>AIM</CitationSubset>
            <CitationSubset>IM</CitationSubset>
            <MeshHeadingList>
                <MeshHeading>
                    <DescriptorName UI="D002994" MajorTopicYN="N">Clofibrate</DescriptorName>
                    <QualifierName UI="Q000009" MajorTopicYN="Y">adverse effects</QualifierName>
                    <QualifierName UI="Q000627" MajorTopicYN="N">therapeutic use</QualifierName>
                </MeshHeading>
                <MeshHeading>
                    <DescriptorName UI="D005705" MajorTopicYN="N">Gallbladder Diseases</DescriptorName>
                    <QualifierName UI="Q000139" MajorTopicYN="Y">chemically induced</QualifierName>
                </MeshHeading>
                <MeshHeading>
                    <DescriptorName UI="D006801" MajorTopicYN="N">Humans</DescriptorName>
                </MeshHeading>
                <MeshHeading>
                    <DescriptorName UI="D006937" MajorTopicYN="N">Hypercholesterolemia</DescriptorName>
                    <QualifierName UI="Q000188" MajorTopicYN="N">drug therapy</QualifierName>
                </MeshHeading>
            </MeshHeadingList>
        </MedlineCitation>
        <PubmedData>
            <History>
                <PubMedPubDate PubStatus="pubmed">
                    <Year>1978</Year>
                    <Month>2</Month>
                    <Day>23</Day>
                </PubMedPubDate>
                <PubMedPubDate PubStatus="medline">
                    <Year>1978</Year>
                    <Month>2</Month>
                    <Day>23</Day>
                    <Hour>0</Hour>
                    <Minute>1</Minute>
                </PubMedPubDate>
                <PubMedPubDate PubStatus="entrez">
                    <Year>1978</Year>
                    <Month>2</Month>
                    <Day>23</Day>
                    <Hour>0</Hour>
                    <Minute>0</Minute>
                </PubMedPubDate>
            </History>
            <PublicationStatus>ppublish</PublicationStatus>
            <ArticleIdList>
                <ArticleId IdType="pubmed">622131</ArticleId>
                <ArticleId IdType="doi">10.1056/NEJM197802232980822</ArticleId>
            </ArticleIdList>
        </PubmedData>
    </PubmedArticle>
    <PubmedArticle>
        <MedlineCitation Status="MEDLINE" Owner="NLM">
            <PMID Version="1">27560010</PMID>
            <DateCompleted>
                <Year>2017</Year>
                <Month>01</Month>
                <Day>30</Day>
            </DateCompleted>
            <DateRevised>
                <Year>2017</Year>
                <Month>01</Month>
                <Day>30</Day>
            </DateRevised>
            <Article PubModel="Print">
                <Journal>
                    <ISSN IssnType="Electronic">1532-3145</ISSN>
                    <JournalIssue CitedMedium="Internet">
                        <Volume>40</Volume>
                        <Issue>5</Issue>
                        <PubDate>
                            <MedlineDate>2016 Sep-Oct</MedlineDate>
                        </PubDate>
                    </JournalIssue>
                    <Title>Journal of computer assisted tomography</Title>
                    <ISOAbbreviation>J Comput Assist Tomogr</ISOAbbreviation>
                </Journal>
                <ArticleTitle>Dynamic Contrast-Enhanced Magnetic Resonance Imaging With Gadolinium Ethoxybenzyl Diethylenetriamine Pentaacetic Acid for Quantitative Assessment of Vascular Effects on Hepatocellular-Carcinoma Lesions Treated by Transarterial Chemoembolization or Radiofrequency Ablation.</ArticleTitle>
                <Pagination>
                    <MedlinePgn>692-700</MedlinePgn>
                </Pagination>
                <ELocationID EIdType="doi" ValidYN="Y">10.1097/RCT.0000000000000427</ELocationID>
                <Abstract>
                    <AbstractText Label="PURPOSE" NlmCategory="OBJECTIVE">The aim of this study was to investigate the role of dynamic contrast-enhanced magnetic resonance imaging (MRI) in evaluation of blood flow changes related to transarterial chemoembolization (TACE) and radiofrequency ablation (RFA) procedures in patients with hepatocellular carcinoma (HCC) lesions.</AbstractText>
                    <AbstractText Label="METHODS" NlmCategory="METHODS">Fifty-four patients, with biopsy-proven HCC, who underwent TACE or RFA, were evaluated, 1 month after treatment, with upper abdominal MRI examination. Multiplanar T2-weighted, T1-weighted, and dynamic contrast-enhanced sequences were acquired. Dedicated perfusion software (T1 Perfusion Package, Viewforum; Philips Medical Systems, The Netherlands) was used to generate color permeability maps. After placing regions of interest in normal hepatic parenchyma, in successfully treated lesions, and in area of recurrence, the following perfusion parameters were calculated and statistically analyzed: relative arterial, venous, and late enhancement; maximum enhancement; maximum relative enhancement, and time to peak.</AbstractText>
                    <AbstractText Label="RESULTS" NlmCategory="RESULTS">Twenty-one of 54 patients had residual disease, and perfusion parameters values measured within tumor tissue were: relative arterial enhancement median, 42%; relative venous enhancement median, 69%; relative late enhancement median, 57.7%; maximum enhancement median, 749.6%; maximum relative enhancement median, 69%; time to peak median, 81.1 seconds. As for all the evaluated parameters, a significant difference (P &lt; 0.05) was found between residual viable tumor tissue and effective treated lesions.</AbstractText>
                    <AbstractText Label="CONCLUSIONS" NlmCategory="CONCLUSIONS">Dynamic contrast-enhanced MRI represents a complementary noninvasive tool that may offer quantitative and qualitative information about HCC lesions treated with TACE and RFA.</AbstractText>
                </Abstract>
                <AuthorList CompleteYN="Y">
                    <Author ValidYN="Y">
                        <LastName>Ippolito</LastName>
                        <ForeName>Davide</ForeName>
                        <Initials>D</Initials>
                        <AffiliationInfo>
                            <Affiliation>From the *School of Medicine, University of Milano-Bicocca, Milan; and †Department of Diagnostic Radiology, H. S. Gerardo; ‡Department of Interventional Radiology, San Gerardo Hospital, Monza, Milan, Italy.</Affiliation>
                        </AffiliationInfo>
                    </Author>
                    <Author ValidYN="Y">
                        <LastName>Ippolito</LastName>
                        <ForeName>Davide</ForeName>
                        <Initials>D</Initials>
                        <AffiliationInfo>
                            <Affiliation>Clermont-Ferrand University Hospital, Clermont-Ferrand, France (n = 67) Clermont-Ferrand University Hospital, Clermont-Ferrand, France (n = 67) Toulouse University Hospital, Toulouse, France (n = 66) Assistance Publique- Hôpitaux de Marseille, Marseille, France (n = 64)</Affiliation>
                        </AffiliationInfo>
                    </Author>
                </AuthorList>
                <Language>eng</Language>
                <PublicationTypeList>
                    <PublicationType UI="D018848">Controlled Clinical Trial</PublicationType>
                    <PublicationType UI="D016428">Journal Article</PublicationType>
                </PublicationTypeList>
            </Article>
            <MedlineJournalInfo>
                <Country>United States</Country>
                <MedlineTA>J Comput Assist Tomogr</MedlineTA>
                <NlmUniqueID>7703942</NlmUniqueID>
                <ISSNLinking>0363-8715</ISSNLinking>
            </MedlineJournalInfo>
        </MedlineCitation>
        <PubmedData>
            <History>
                <PubMedPubDate PubStatus="entrez">
                    <Year>2016</Year>
                    <Month>8</Month>
                    <Day>26</Day>
                    <Hour>6</Hour>
                    <Minute>0</Minute>
                </PubMedPubDate>
                <PubMedPubDate PubStatus="pubmed">
                    <Year>2016</Year>
                    <Month>8</Month>
                    <Day>26</Day>
                    <Hour>6</Hour>
                    <Minute>0</Minute>
                </PubMedPubDate>
                <PubMedPubDate PubStatus="medline">
                    <Year>2017</Year>
                    <Month>1</Month>
                    <Day>31</Day>
                    <Hour>6</Hour>
                    <Minute>0</Minute>
                </PubMedPubDate>
            </History>
            <PublicationStatus>ppublish</PublicationStatus>
            <ArticleIdList>
                <ArticleId IdType="pubmed">27560010</ArticleId>
                <ArticleId IdType="doi">10.1097/RCT.0000000000000427</ArticleId>
            </ArticleIdList>
        </PubmedData>
    </PubmedArticle>
<<<<<<< HEAD
    <PubmedArticle>
        <MedlineCitation Status="MEDLINE" Owner="NLM">
            <PMID Version="1">622131</PMID>
            <DateCompleted>
                <Year>1978</Year>
                <Month>03</Month>
                <Day>29</Day>
            </DateCompleted>
            <DateRevised>
                <Year>2017</Year>
                <Month>04</Month>
                <Day>03</Day>
            </DateRevised>
            <Article PubModel="Print">
                <Journal>
                    <ISSN IssnType="Print">0028-4793</ISSN>
                    <JournalIssue CitedMedium="Print">
                        <Volume>298</Volume>
                        <Issue>8</Issue>
                        <PubDate>
                            <Year>1978</Year>
                            <Month>02</Month>
                            <Day>23</Day>
                        </PubDate>
                    </JournalIssue>
                    <Title>The New England journal of medicine</Title>
                    <ISOAbbreviation>N. Engl. J. Med.</ISOAbbreviation>
                </Journal>
                <ArticleTitle>Clofibrate and gallbladder disease.</ArticleTitle>
                <Pagination>
                    <MedlinePgn>461</MedlinePgn>
                </Pagination>
                <AuthorList CompleteYN="Y">
                    <Author ValidYN="Y">
                        <CollectiveName>Coronary Drug Project Research Group</CollectiveName>
                        <AffiliationInfo>
                            <Affiliation>University of Maryland, Baltimore, MD 21210</Affiliation>
                        </AffiliationInfo>
                    </Author>
                </AuthorList>
                <Language>eng</Language>
                <PublicationTypeList>
                    <PublicationType UI="D016422">Letter</PublicationType>
                </PublicationTypeList>
            </Article>
            <MedlineJournalInfo>
                <Country>United States</Country>
                <MedlineTA>N Engl J Med</MedlineTA>
                <NlmUniqueID>0255562</NlmUniqueID>
                <ISSNLinking>0028-4793</ISSNLinking>
            </MedlineJournalInfo>
            <ChemicalList>
                <Chemical>
                    <RegistryNumber>HPN91K7FU3</RegistryNumber>
                    <NameOfSubstance UI="D002994">Clofibrate</NameOfSubstance>
                </Chemical>
            </ChemicalList>
            <CitationSubset>AIM</CitationSubset>
            <CitationSubset>IM</CitationSubset>
            <MeshHeadingList>
                <MeshHeading>
                    <DescriptorName UI="D002994" MajorTopicYN="N">Clofibrate</DescriptorName>
                    <QualifierName UI="Q000009" MajorTopicYN="Y">adverse effects</QualifierName>
                    <QualifierName UI="Q000627" MajorTopicYN="N">therapeutic use</QualifierName>
                </MeshHeading>
                <MeshHeading>
                    <DescriptorName UI="D005705" MajorTopicYN="N">Gallbladder Diseases</DescriptorName>
                    <QualifierName UI="Q000139" MajorTopicYN="Y">chemically induced</QualifierName>
                </MeshHeading>
                <MeshHeading>
                    <DescriptorName UI="D006801" MajorTopicYN="N">Humans</DescriptorName>
                </MeshHeading>
                <MeshHeading>
                    <DescriptorName UI="D006937" MajorTopicYN="N">Hypercholesterolemia</DescriptorName>
                    <QualifierName UI="Q000188" MajorTopicYN="N">drug therapy</QualifierName>
                </MeshHeading>
            </MeshHeadingList>
        </MedlineCitation>
        <PubmedData>
            <History>
                <PubMedPubDate PubStatus="pubmed">
                    <Year>1978</Year>
                    <Month>2</Month>
                    <Day>23</Day>
                </PubMedPubDate>
                <PubMedPubDate PubStatus="medline">
                    <Year>1978</Year>
                    <Month>2</Month>
                    <Day>23</Day>
                    <Hour>0</Hour>
                    <Minute>1</Minute>
                </PubMedPubDate>
                <PubMedPubDate PubStatus="entrez">
                    <Year>1978</Year>
                    <Month>2</Month>
                    <Day>23</Day>
                    <Hour>0</Hour>
                    <Minute>0</Minute>
                </PubMedPubDate>
            </History>
            <PublicationStatus>ppublish</PublicationStatus>
            <ArticleIdList>
                <ArticleId IdType="pubmed">622131</ArticleId>
                <ArticleId IdType="doi">10.1056/NEJM197802232980822</ArticleId>
            </ArticleIdList>
        </PubmedData>
    </PubmedArticle>
    <PubmedArticle>
        <MedlineCitation Status="MEDLINE" Owner="NLM">
            <PMID Version="1">27560010</PMID>
            <DateCompleted>
                <Year>2017</Year>
                <Month>01</Month>
                <Day>30</Day>
            </DateCompleted>
            <DateRevised>
                <Year>2017</Year>
                <Month>01</Month>
                <Day>30</Day>
            </DateRevised>
            <Article PubModel="Print">
                <Journal>
                    <ISSN IssnType="Electronic">1532-3145</ISSN>
                    <JournalIssue CitedMedium="Internet">
                        <Volume>40</Volume>
                        <Issue>5</Issue>
                        <PubDate>
                            <MedlineDate>2016 Sep-Oct</MedlineDate>
                        </PubDate>
                    </JournalIssue>
                    <Title>Journal of computer assisted tomography</Title>
                    <ISOAbbreviation>J Comput Assist Tomogr</ISOAbbreviation>
                </Journal>
                <ArticleTitle>Dynamic Contrast-Enhanced Magnetic Resonance Imaging With Gadolinium Ethoxybenzyl Diethylenetriamine Pentaacetic Acid for Quantitative Assessment of Vascular Effects on Hepatocellular-Carcinoma Lesions Treated by Transarterial Chemoembolization or Radiofrequency Ablation.</ArticleTitle>
                <Pagination>
                    <MedlinePgn>692-700</MedlinePgn>
                </Pagination>
                <ELocationID EIdType="doi" ValidYN="Y">10.1097/RCT.0000000000000427</ELocationID>
                <Abstract>
                    <AbstractText Label="PURPOSE" NlmCategory="OBJECTIVE">The aim of this study was to investigate the role of dynamic contrast-enhanced magnetic resonance imaging (MRI) in evaluation of blood flow changes related to transarterial chemoembolization (TACE) and radiofrequency ablation (RFA) procedures in patients with hepatocellular carcinoma (HCC) lesions.</AbstractText>
                    <AbstractText Label="METHODS" NlmCategory="METHODS">Fifty-four patients, with biopsy-proven HCC, who underwent TACE or RFA, were evaluated, 1 month after treatment, with upper abdominal MRI examination. Multiplanar T2-weighted, T1-weighted, and dynamic contrast-enhanced sequences were acquired. Dedicated perfusion software (T1 Perfusion Package, Viewforum; Philips Medical Systems, The Netherlands) was used to generate color permeability maps. After placing regions of interest in normal hepatic parenchyma, in successfully treated lesions, and in area of recurrence, the following perfusion parameters were calculated and statistically analyzed: relative arterial, venous, and late enhancement; maximum enhancement; maximum relative enhancement, and time to peak.</AbstractText>
                    <AbstractText Label="RESULTS" NlmCategory="RESULTS">Twenty-one of 54 patients had residual disease, and perfusion parameters values measured within tumor tissue were: relative arterial enhancement median, 42%; relative venous enhancement median, 69%; relative late enhancement median, 57.7%; maximum enhancement median, 749.6%; maximum relative enhancement median, 69%; time to peak median, 81.1 seconds. As for all the evaluated parameters, a significant difference (P &lt; 0.05) was found between residual viable tumor tissue and effective treated lesions.</AbstractText>
                    <AbstractText Label="CONCLUSIONS" NlmCategory="CONCLUSIONS">Dynamic contrast-enhanced MRI represents a complementary noninvasive tool that may offer quantitative and qualitative information about HCC lesions treated with TACE and RFA.</AbstractText>
                </Abstract>
                <AuthorList CompleteYN="Y">
                    <Author ValidYN="Y">
                        <LastName>Ippolito</LastName>
                        <ForeName>Davide</ForeName>
                        <Initials>D</Initials>
                        <AffiliationInfo>
                            <Affiliation>From the *School of Medicine, University of Milano-Bicocca, Milan; and †Department of Diagnostic Radiology, H. S. Gerardo; ‡Department of Interventional Radiology, San Gerardo Hospital, Monza, Milan, Italy.</Affiliation>
                        </AffiliationInfo>
                    </Author>
                </AuthorList>
                <Language>eng</Language>
                <PublicationTypeList>
                    <PublicationType UI="D018848">Controlled Clinical Trial</PublicationType>
                    <PublicationType UI="D016428">Journal Article</PublicationType>
                </PublicationTypeList>
            </Article>
            <MedlineJournalInfo>
                <Country>United States</Country>
                <MedlineTA>J Comput Assist Tomogr</MedlineTA>
                <NlmUniqueID>7703942</NlmUniqueID>
                <ISSNLinking>0363-8715</ISSNLinking>
            </MedlineJournalInfo>
        </MedlineCitation>
        <PubmedData>
            <History>
                <PubMedPubDate PubStatus="entrez">
                    <Year>2016</Year>
                    <Month>8</Month>
                    <Day>26</Day>
                    <Hour>6</Hour>
                    <Minute>0</Minute>
                </PubMedPubDate>
                <PubMedPubDate PubStatus="pubmed">
                    <Year>2016</Year>
                    <Month>8</Month>
                    <Day>26</Day>
                    <Hour>6</Hour>
                    <Minute>0</Minute>
                </PubMedPubDate>
                <PubMedPubDate PubStatus="medline">
                    <Year>2017</Year>
                    <Month>1</Month>
                    <Day>31</Day>
                    <Hour>6</Hour>
                    <Minute>0</Minute>
                </PubMedPubDate>
            </History>
            <PublicationStatus>ppublish</PublicationStatus>
            <ArticleIdList>
                <ArticleId IdType="pubmed">27560010</ArticleId>
                <ArticleId IdType="doi">10.1097/RCT.0000000000000427</ArticleId>
            </ArticleIdList>
        </PubmedData>
    </PubmedArticle>
=======
>>>>>>> b35d4694
    <DeleteCitation>
        <PMID Version="1">12345</PMID>
        <PMID Version="1">23456</PMID>
    </DeleteCitation>
</PubmedArticleSet><|MERGE_RESOLUTION|>--- conflicted
+++ resolved
@@ -2481,207 +2481,6 @@
             </ArticleIdList>
         </PubmedData>
     </PubmedArticle>
-<<<<<<< HEAD
-    <PubmedArticle>
-        <MedlineCitation Status="MEDLINE" Owner="NLM">
-            <PMID Version="1">622131</PMID>
-            <DateCompleted>
-                <Year>1978</Year>
-                <Month>03</Month>
-                <Day>29</Day>
-            </DateCompleted>
-            <DateRevised>
-                <Year>2017</Year>
-                <Month>04</Month>
-                <Day>03</Day>
-            </DateRevised>
-            <Article PubModel="Print">
-                <Journal>
-                    <ISSN IssnType="Print">0028-4793</ISSN>
-                    <JournalIssue CitedMedium="Print">
-                        <Volume>298</Volume>
-                        <Issue>8</Issue>
-                        <PubDate>
-                            <Year>1978</Year>
-                            <Month>02</Month>
-                            <Day>23</Day>
-                        </PubDate>
-                    </JournalIssue>
-                    <Title>The New England journal of medicine</Title>
-                    <ISOAbbreviation>N. Engl. J. Med.</ISOAbbreviation>
-                </Journal>
-                <ArticleTitle>Clofibrate and gallbladder disease.</ArticleTitle>
-                <Pagination>
-                    <MedlinePgn>461</MedlinePgn>
-                </Pagination>
-                <AuthorList CompleteYN="Y">
-                    <Author ValidYN="Y">
-                        <CollectiveName>Coronary Drug Project Research Group</CollectiveName>
-                        <AffiliationInfo>
-                            <Affiliation>University of Maryland, Baltimore, MD 21210</Affiliation>
-                        </AffiliationInfo>
-                    </Author>
-                </AuthorList>
-                <Language>eng</Language>
-                <PublicationTypeList>
-                    <PublicationType UI="D016422">Letter</PublicationType>
-                </PublicationTypeList>
-            </Article>
-            <MedlineJournalInfo>
-                <Country>United States</Country>
-                <MedlineTA>N Engl J Med</MedlineTA>
-                <NlmUniqueID>0255562</NlmUniqueID>
-                <ISSNLinking>0028-4793</ISSNLinking>
-            </MedlineJournalInfo>
-            <ChemicalList>
-                <Chemical>
-                    <RegistryNumber>HPN91K7FU3</RegistryNumber>
-                    <NameOfSubstance UI="D002994">Clofibrate</NameOfSubstance>
-                </Chemical>
-            </ChemicalList>
-            <CitationSubset>AIM</CitationSubset>
-            <CitationSubset>IM</CitationSubset>
-            <MeshHeadingList>
-                <MeshHeading>
-                    <DescriptorName UI="D002994" MajorTopicYN="N">Clofibrate</DescriptorName>
-                    <QualifierName UI="Q000009" MajorTopicYN="Y">adverse effects</QualifierName>
-                    <QualifierName UI="Q000627" MajorTopicYN="N">therapeutic use</QualifierName>
-                </MeshHeading>
-                <MeshHeading>
-                    <DescriptorName UI="D005705" MajorTopicYN="N">Gallbladder Diseases</DescriptorName>
-                    <QualifierName UI="Q000139" MajorTopicYN="Y">chemically induced</QualifierName>
-                </MeshHeading>
-                <MeshHeading>
-                    <DescriptorName UI="D006801" MajorTopicYN="N">Humans</DescriptorName>
-                </MeshHeading>
-                <MeshHeading>
-                    <DescriptorName UI="D006937" MajorTopicYN="N">Hypercholesterolemia</DescriptorName>
-                    <QualifierName UI="Q000188" MajorTopicYN="N">drug therapy</QualifierName>
-                </MeshHeading>
-            </MeshHeadingList>
-        </MedlineCitation>
-        <PubmedData>
-            <History>
-                <PubMedPubDate PubStatus="pubmed">
-                    <Year>1978</Year>
-                    <Month>2</Month>
-                    <Day>23</Day>
-                </PubMedPubDate>
-                <PubMedPubDate PubStatus="medline">
-                    <Year>1978</Year>
-                    <Month>2</Month>
-                    <Day>23</Day>
-                    <Hour>0</Hour>
-                    <Minute>1</Minute>
-                </PubMedPubDate>
-                <PubMedPubDate PubStatus="entrez">
-                    <Year>1978</Year>
-                    <Month>2</Month>
-                    <Day>23</Day>
-                    <Hour>0</Hour>
-                    <Minute>0</Minute>
-                </PubMedPubDate>
-            </History>
-            <PublicationStatus>ppublish</PublicationStatus>
-            <ArticleIdList>
-                <ArticleId IdType="pubmed">622131</ArticleId>
-                <ArticleId IdType="doi">10.1056/NEJM197802232980822</ArticleId>
-            </ArticleIdList>
-        </PubmedData>
-    </PubmedArticle>
-    <PubmedArticle>
-        <MedlineCitation Status="MEDLINE" Owner="NLM">
-            <PMID Version="1">27560010</PMID>
-            <DateCompleted>
-                <Year>2017</Year>
-                <Month>01</Month>
-                <Day>30</Day>
-            </DateCompleted>
-            <DateRevised>
-                <Year>2017</Year>
-                <Month>01</Month>
-                <Day>30</Day>
-            </DateRevised>
-            <Article PubModel="Print">
-                <Journal>
-                    <ISSN IssnType="Electronic">1532-3145</ISSN>
-                    <JournalIssue CitedMedium="Internet">
-                        <Volume>40</Volume>
-                        <Issue>5</Issue>
-                        <PubDate>
-                            <MedlineDate>2016 Sep-Oct</MedlineDate>
-                        </PubDate>
-                    </JournalIssue>
-                    <Title>Journal of computer assisted tomography</Title>
-                    <ISOAbbreviation>J Comput Assist Tomogr</ISOAbbreviation>
-                </Journal>
-                <ArticleTitle>Dynamic Contrast-Enhanced Magnetic Resonance Imaging With Gadolinium Ethoxybenzyl Diethylenetriamine Pentaacetic Acid for Quantitative Assessment of Vascular Effects on Hepatocellular-Carcinoma Lesions Treated by Transarterial Chemoembolization or Radiofrequency Ablation.</ArticleTitle>
-                <Pagination>
-                    <MedlinePgn>692-700</MedlinePgn>
-                </Pagination>
-                <ELocationID EIdType="doi" ValidYN="Y">10.1097/RCT.0000000000000427</ELocationID>
-                <Abstract>
-                    <AbstractText Label="PURPOSE" NlmCategory="OBJECTIVE">The aim of this study was to investigate the role of dynamic contrast-enhanced magnetic resonance imaging (MRI) in evaluation of blood flow changes related to transarterial chemoembolization (TACE) and radiofrequency ablation (RFA) procedures in patients with hepatocellular carcinoma (HCC) lesions.</AbstractText>
-                    <AbstractText Label="METHODS" NlmCategory="METHODS">Fifty-four patients, with biopsy-proven HCC, who underwent TACE or RFA, were evaluated, 1 month after treatment, with upper abdominal MRI examination. Multiplanar T2-weighted, T1-weighted, and dynamic contrast-enhanced sequences were acquired. Dedicated perfusion software (T1 Perfusion Package, Viewforum; Philips Medical Systems, The Netherlands) was used to generate color permeability maps. After placing regions of interest in normal hepatic parenchyma, in successfully treated lesions, and in area of recurrence, the following perfusion parameters were calculated and statistically analyzed: relative arterial, venous, and late enhancement; maximum enhancement; maximum relative enhancement, and time to peak.</AbstractText>
-                    <AbstractText Label="RESULTS" NlmCategory="RESULTS">Twenty-one of 54 patients had residual disease, and perfusion parameters values measured within tumor tissue were: relative arterial enhancement median, 42%; relative venous enhancement median, 69%; relative late enhancement median, 57.7%; maximum enhancement median, 749.6%; maximum relative enhancement median, 69%; time to peak median, 81.1 seconds. As for all the evaluated parameters, a significant difference (P &lt; 0.05) was found between residual viable tumor tissue and effective treated lesions.</AbstractText>
-                    <AbstractText Label="CONCLUSIONS" NlmCategory="CONCLUSIONS">Dynamic contrast-enhanced MRI represents a complementary noninvasive tool that may offer quantitative and qualitative information about HCC lesions treated with TACE and RFA.</AbstractText>
-                </Abstract>
-                <AuthorList CompleteYN="Y">
-                    <Author ValidYN="Y">
-                        <LastName>Ippolito</LastName>
-                        <ForeName>Davide</ForeName>
-                        <Initials>D</Initials>
-                        <AffiliationInfo>
-                            <Affiliation>From the *School of Medicine, University of Milano-Bicocca, Milan; and †Department of Diagnostic Radiology, H. S. Gerardo; ‡Department of Interventional Radiology, San Gerardo Hospital, Monza, Milan, Italy.</Affiliation>
-                        </AffiliationInfo>
-                    </Author>
-                </AuthorList>
-                <Language>eng</Language>
-                <PublicationTypeList>
-                    <PublicationType UI="D018848">Controlled Clinical Trial</PublicationType>
-                    <PublicationType UI="D016428">Journal Article</PublicationType>
-                </PublicationTypeList>
-            </Article>
-            <MedlineJournalInfo>
-                <Country>United States</Country>
-                <MedlineTA>J Comput Assist Tomogr</MedlineTA>
-                <NlmUniqueID>7703942</NlmUniqueID>
-                <ISSNLinking>0363-8715</ISSNLinking>
-            </MedlineJournalInfo>
-        </MedlineCitation>
-        <PubmedData>
-            <History>
-                <PubMedPubDate PubStatus="entrez">
-                    <Year>2016</Year>
-                    <Month>8</Month>
-                    <Day>26</Day>
-                    <Hour>6</Hour>
-                    <Minute>0</Minute>
-                </PubMedPubDate>
-                <PubMedPubDate PubStatus="pubmed">
-                    <Year>2016</Year>
-                    <Month>8</Month>
-                    <Day>26</Day>
-                    <Hour>6</Hour>
-                    <Minute>0</Minute>
-                </PubMedPubDate>
-                <PubMedPubDate PubStatus="medline">
-                    <Year>2017</Year>
-                    <Month>1</Month>
-                    <Day>31</Day>
-                    <Hour>6</Hour>
-                    <Minute>0</Minute>
-                </PubMedPubDate>
-            </History>
-            <PublicationStatus>ppublish</PublicationStatus>
-            <ArticleIdList>
-                <ArticleId IdType="pubmed">27560010</ArticleId>
-                <ArticleId IdType="doi">10.1097/RCT.0000000000000427</ArticleId>
-            </ArticleIdList>
-        </PubmedData>
-    </PubmedArticle>
-=======
->>>>>>> b35d4694
     <DeleteCitation>
         <PMID Version="1">12345</PMID>
         <PMID Version="1">23456</PMID>
