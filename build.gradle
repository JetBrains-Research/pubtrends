buildscript {
    ext.kotlin_version = '1.3.+'

    repositories {
        jcenter()
    }

    dependencies {
        classpath 'com.github.jengelman.gradle.plugins:shadow:2.0.1'
        classpath "org.jetbrains.kotlin:kotlin-gradle-plugin:$kotlin_version"
    }
}

apply plugin: 'base'
apply plugin: 'checkstyle'

project(':') {
    repositories {
        jcenter()
        maven { url 'https://jitpack.io' }
    }

    apply plugin: 'kotlin'
    apply plugin: 'application'
    apply plugin: 'com.github.johnrengelman.shadow'

    sourceCompatibility = 1.8
    targetCompatibility = sourceCompatibility
    compileKotlin { kotlinOptions.jvmTarget = sourceCompatibility }
    compileTestKotlin { kotlinOptions.jvmTarget = sourceCompatibility }

    dependencies {
        compile "org.jetbrains.kotlin:kotlin-stdlib:$kotlin_version"
        compile "org.jetbrains.kotlin:kotlin-reflect:$kotlin_version"
        compile 'org.jetbrains.kotlinx:kotlinx-support-jdk8:0.1'
        compile 'log4j:log4j:1.2.+'
        compile "org.jetbrains.kotlin:kotlin-stdlib-jdk8"
        compile "org.jetbrains.exposed:exposed:0.10.5"
        compile "org.postgresql:postgresql:42.2.2"
        compile "commons-net:commons-net:3.6"
        compile "org.apache.logging.log4j:log4j-api:2.4.1"
        compile "org.apache.logging.log4j:log4j-core:2.4.1"
        compile 'com.opencsv:opencsv:4.6'
        compile 'com.google.code.gson:gson:2.2.4'
        compile 'net.sf.jopt-simple:jopt-simple:5.0.4'

        compile group: 'com.fasterxml.jackson.core', name: 'jackson-databind', version: '2.9.9'
<<<<<<< HEAD
=======
        compile group: 'commons-codec', name: 'commons-codec', version: '1.9'

>>>>>>> e6e87d8f

        testCompile 'junit:junit:4.+'
        testCompile "org.jetbrains.kotlin:kotlin-test:$kotlin_version"
    }

    tasks.withType(Test) {
        // Continue execution even if tests for some of the sub-projects failed.
        ignoreFailures = true
        maxParallelForks = Runtime.runtime.availableProcessors()
        maxHeapSize = "1024m"

        testLogging.showStandardStreams = true
    }

    test {
        include '**/*Test.class'
    }

    version = 'dev'
    mainClassName = "org.jetbrains.bio.pubtrends.pm.MainKt"
    applicationDefaultJvmArgs = ["-Xmx32G"]

    shadowJar {
        baseName = 'crawler'
        classifier = ''
    }

    jar {
        baseName = 'singlejar'
        manifest.attributes provider: 'gradle'
    }
}

task wrapper(type: Wrapper) {
    gradleVersion = '4.5.1'
}<|MERGE_RESOLUTION|>--- conflicted
+++ resolved
@@ -45,11 +45,7 @@
         compile 'net.sf.jopt-simple:jopt-simple:5.0.4'
 
         compile group: 'com.fasterxml.jackson.core', name: 'jackson-databind', version: '2.9.9'
-<<<<<<< HEAD
-=======
         compile group: 'commons-codec', name: 'commons-codec', version: '1.9'
-
->>>>>>> e6e87d8f
 
         testCompile 'junit:junit:4.+'
         testCompile "org.jetbrains.kotlin:kotlin-test:$kotlin_version"
